--- conflicted
+++ resolved
@@ -269,22 +269,13 @@
     }
 
     if (lockResult.isOk()) {
-<<<<<<< HEAD
-      final SegmentIdWithShardSpec identifier = toolbox.getIndexerMetadataStorageCoordinator().allocatePendingSegment(
-          dataSource,
-          sequenceName,
-          previousSegmentId,
-          tryInterval,
-          lockResult.getTaskLock().getVersion(),
-          skipSegmentLineageCheck
-      );
-=======
-      final SegmentIdentifier identifier;
+      final SegmentIdWithShardSpec identifier;
       try {
         identifier = toolbox.getTaskLockbox().doInCriticalSection(
             task,
             ImmutableList.of(tryInterval),
-            CriticalAction.<SegmentIdentifier>builder()
+            CriticalAction
+                .<SegmentIdWithShardSpec>builder()
                 .onValidLocks(
                     () -> toolbox.getIndexerMetadataStorageCoordinator().allocatePendingSegment(
                         dataSource,
@@ -294,9 +285,8 @@
                         lockResult.getTaskLock().getVersion(),
                         skipSegmentLineageCheck
                     )
-                ).onInvalidLocks(
-                    () -> null
-                    )
+                )
+                .onInvalidLocks(() -> null)
                 .build()
         );
       }
@@ -304,7 +294,6 @@
         throw new RuntimeException(e);
       }
 
->>>>>>> c5bf4e75
       if (identifier != null) {
         return identifier;
       } else {
