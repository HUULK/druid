--- conflicted
+++ resolved
@@ -19,15 +19,6 @@
 
 package org.apache.druid.server.http;
 
-<<<<<<< HEAD
-import com.google.common.collect.Maps;
-=======
-import com.google.common.base.Function;
-import com.google.common.collect.HashBasedTable;
-import com.google.common.collect.Iterables;
-import com.google.common.collect.Lists;
-import com.google.common.collect.Table;
->>>>>>> 676f5e6d
 import com.google.inject.Inject;
 import com.sun.jersey.spi.container.ResourceFilters;
 import org.apache.druid.client.DruidDataSource;
@@ -44,13 +35,8 @@
 import javax.ws.rs.QueryParam;
 import javax.ws.rs.core.MediaType;
 import javax.ws.rs.core.Response;
-<<<<<<< HEAD
 import java.util.EnumMap;
 import java.util.HashMap;
-=======
-import java.util.HashMap;
-import java.util.HashSet;
->>>>>>> 676f5e6d
 import java.util.Map;
 import java.util.Set;
 import java.util.stream.Collectors;
@@ -83,45 +69,21 @@
     Response.ResponseBuilder builder = Response.status(Response.Status.OK);
 
     if (simple != null) {
-<<<<<<< HEAD
-      Map<String, Map<TierMetadataKeys, Long>> metadata = Maps.newHashMap();
+      Map<String, Map<TierMetadataKeys, Long>> metadata = new HashMap<>();
       for (DruidServer druidServer : serverInventoryView.getInventory()) {
         Map<TierMetadataKeys, Long> tierMetadata = metadata
             .computeIfAbsent(druidServer.getTier(), tier -> new EnumMap<>(TierMetadataKeys.class));
         tierMetadata.merge(TierMetadataKeys.currSize, druidServer.getCurrSize(), Long::sum);
         tierMetadata.merge(TierMetadataKeys.maxSize, druidServer.getMaxSize(), Long::sum);
-=======
-      Map<String, Map<String, Long>> metadata = new HashMap<>();
-      for (DruidServer druidServer : serverInventoryView.getInventory()) {
-        Map<String, Long> tierMetadata = metadata.get(druidServer.getTier());
-
-        if (tierMetadata == null) {
-          tierMetadata = new HashMap<>();
-          metadata.put(druidServer.getTier(), tierMetadata);
-        }
-
-        Long currSize = tierMetadata.get("currSize");
-        tierMetadata.put("currSize", ((currSize == null) ? 0 : currSize) + druidServer.getCurrSize());
-
-        Long maxSize = tierMetadata.get("maxSize");
-        tierMetadata.put("maxSize", ((maxSize == null) ? 0 : maxSize) + druidServer.getMaxSize());
->>>>>>> 676f5e6d
       }
       return builder.entity(metadata).build();
     }
 
-<<<<<<< HEAD
     Set<String> tiers = serverInventoryView
         .getInventory()
         .stream()
         .map(DruidServer::getTier)
         .collect(Collectors.toSet());
-=======
-    Set<String> tiers = new HashSet<>();
-    for (DruidServer server : serverInventoryView.getInventory()) {
-      tiers.add(server.getTier());
-    }
->>>>>>> 676f5e6d
 
     return builder.entity(tiers).build();
   }
@@ -142,23 +104,12 @@
       Map<String, Map<Interval, Map<IntervalProperties, Object>>> retVal = new HashMap<>();
       for (DruidServer druidServer : serverInventoryView.getInventory()) {
         if (druidServer.getTier().equalsIgnoreCase(tierName)) {
-<<<<<<< HEAD
           for (DataSegment dataSegment : druidServer.getSegments()) {
             Map<IntervalProperties, Object> properties = retVal
                 .computeIfAbsent(dataSegment.getDataSource(), dsName -> new HashMap<>())
                 .computeIfAbsent(dataSegment.getInterval(), interval -> new EnumMap<>(IntervalProperties.class));
             properties.merge(IntervalProperties.size, dataSegment.getSize(), (a, b) -> (Long) a + (Long) b);
             properties.merge(IntervalProperties.count, 1, (a, b) -> (Integer) a + (Integer) b);
-=======
-          for (DataSegment dataSegment : druidServer.getSegments().values()) {
-            Map<String, Object> properties = retVal.get(dataSegment.getDataSource(), dataSegment.getInterval());
-            if (properties == null) {
-              properties = new HashMap<>();
-              retVal.put(dataSegment.getDataSource(), dataSegment.getInterval(), properties);
-            }
-            properties.put("size", MapUtils.getLong(properties, "size", 0L) + dataSegment.getSize());
-            properties.put("count", MapUtils.getInt(properties, "count", 0) + 1);
->>>>>>> 676f5e6d
           }
         }
       }
@@ -166,35 +117,12 @@
       return Response.ok(retVal).build();
     }
 
-<<<<<<< HEAD
     Set<String> retVal = serverInventoryView
         .getInventory()
         .stream()
         .filter(druidServer -> druidServer.getTier().equalsIgnoreCase(tierName))
         .flatMap(druidServer -> druidServer.getDataSources().stream().map(DruidDataSource::getName))
         .collect(Collectors.toSet());
-=======
-    Set<String> retVal = new HashSet<>();
-    for (DruidServer druidServer : serverInventoryView.getInventory()) {
-      if (druidServer.getTier().equalsIgnoreCase(tierName)) {
-        retVal.addAll(
-            Lists.newArrayList(
-                Iterables.transform(
-                    druidServer.getDataSources(),
-                    new Function<DruidDataSource, String>()
-                    {
-                      @Override
-                      public String apply(DruidDataSource input)
-                      {
-                        return input.getName();
-                      }
-                    }
-                )
-            )
-        );
-      }
-    }
->>>>>>> 676f5e6d
 
     return Response.ok(retVal).build();
   }
