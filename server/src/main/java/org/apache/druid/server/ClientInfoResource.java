/*
 * Licensed to the Apache Software Foundation (ASF) under one
 * or more contributor license agreements.  See the NOTICE file
 * distributed with this work for additional information
 * regarding copyright ownership.  The ASF licenses this file
 * to you under the Apache License, Version 2.0 (the
 * "License"); you may not use this file except in compliance
 * with the License.  You may obtain a copy of the License at
 *
 *   http://www.apache.org/licenses/LICENSE-2.0
 *
 * Unless required by applicable law or agreed to in writing,
 * software distributed under the License is distributed on an
 * "AS IS" BASIS, WITHOUT WARRANTIES OR CONDITIONS OF ANY
 * KIND, either express or implied.  See the License for the
 * specific language governing permissions and limitations
 * under the License.
 */

package org.apache.druid.server;

import com.google.common.base.Function;
import com.google.common.collect.ImmutableMap;
import com.google.common.collect.Iterables;
import com.google.common.collect.Maps;
import com.google.inject.Inject;
import com.sun.jersey.spi.container.ResourceFilters;
import org.apache.druid.client.DruidDataSource;
import org.apache.druid.client.FilteredServerInventoryView;
import org.apache.druid.client.ServerViewUtil;
import org.apache.druid.client.TimelineServerView;
import org.apache.druid.client.selector.ServerSelector;
import org.apache.druid.java.util.common.DateTimes;
import org.apache.druid.java.util.common.Intervals;
import org.apache.druid.java.util.common.JodaUtils;
import org.apache.druid.java.util.common.logger.Logger;
import org.apache.druid.query.LocatedSegmentDescriptor;
import org.apache.druid.query.TableDataSource;
import org.apache.druid.query.metadata.SegmentMetadataQueryConfig;
import org.apache.druid.server.http.security.DatasourceResourceFilter;
import org.apache.druid.server.security.AuthConfig;
import org.apache.druid.server.security.AuthorizationUtils;
import org.apache.druid.server.security.AuthorizerMapper;
import org.apache.druid.server.security.ResourceAction;
import org.apache.druid.timeline.DataSegment;
import org.apache.druid.timeline.TimelineLookup;
import org.apache.druid.timeline.TimelineObjectHolder;
import org.apache.druid.timeline.partition.PartitionHolder;
import org.joda.time.DateTime;
import org.joda.time.Interval;

import javax.servlet.http.HttpServletRequest;
import javax.ws.rs.DefaultValue;
import javax.ws.rs.GET;
import javax.ws.rs.Path;
import javax.ws.rs.PathParam;
import javax.ws.rs.Produces;
import javax.ws.rs.QueryParam;
import javax.ws.rs.core.Context;
import javax.ws.rs.core.MediaType;
import java.util.ArrayList;
import java.util.Collections;
import java.util.Comparator;
import java.util.HashMap;
import java.util.HashSet;
import java.util.List;
import java.util.Map;
import java.util.Set;
import java.util.TreeMap;
import java.util.stream.Collectors;
import java.util.stream.Stream;

/**
 */
@Path("/druid/v2/datasources")
public class ClientInfoResource
{
  private static final Logger log = new Logger(ClientInfoResource.class);

  private static final String KEY_DIMENSIONS = "dimensions";
  private static final String KEY_METRICS = "metrics";

  private FilteredServerInventoryView serverInventoryView;
  private TimelineServerView timelineServerView;
  private SegmentMetadataQueryConfig segmentMetadataQueryConfig;
  private final AuthConfig authConfig;
  private final AuthorizerMapper authorizerMapper;

  @Inject
  public ClientInfoResource(
      FilteredServerInventoryView serverInventoryView,
      TimelineServerView timelineServerView,
      SegmentMetadataQueryConfig segmentMetadataQueryConfig,
      AuthConfig authConfig,
      AuthorizerMapper authorizerMapper
  )
  {
    this.serverInventoryView = serverInventoryView;
    this.timelineServerView = timelineServerView;
    this.segmentMetadataQueryConfig = (segmentMetadataQueryConfig == null) ?
                                      new SegmentMetadataQueryConfig() : segmentMetadataQueryConfig;
    this.authConfig = authConfig;
    this.authorizerMapper = authorizerMapper;
  }

<<<<<<< HEAD
=======
  private Map<String, List<DataSegment>> getSegmentsForDatasources()
  {
    final Map<String, List<DataSegment>> dataSourceMap = new HashMap<>();
    for (DruidServer server : serverInventoryView.getInventory()) {
      for (DruidDataSource dataSource : server.getDataSources()) {
        if (!dataSourceMap.containsKey(dataSource.getName())) {
          dataSourceMap.put(dataSource.getName(), new ArrayList<>());
        }
        List<DataSegment> segments = dataSourceMap.get(dataSource.getName());
        segments.addAll(dataSource.getSegments());
      }
    }
    return dataSourceMap;
  }

>>>>>>> 676f5e6d
  @GET
  @Produces(MediaType.APPLICATION_JSON)
  public Iterable<String> getDataSources(@Context final HttpServletRequest request)
  {
    Function<String, Iterable<ResourceAction>> raGenerator = datasourceName -> {
      return Collections.singletonList(AuthorizationUtils.DATASOURCE_READ_RA_GENERATOR.apply(datasourceName));
    };

    return AuthorizationUtils.filterAuthorizedResources(
        request,
        getAllDataSources(),
        raGenerator,
        authorizerMapper
    );
  }

  private Set<String> getAllDataSources()
  {
    return serverInventoryView
        .getInventory()
        .stream()
        .flatMap(server -> server.getDataSources().stream().map(DruidDataSource::getName))
        .collect(Collectors.toSet());
  }

  @GET
  @Path("/{dataSourceName}")
  @Produces(MediaType.APPLICATION_JSON)
  @ResourceFilters(DatasourceResourceFilter.class)
  public Map<String, Object> getDatasource(
      @PathParam("dataSourceName") String dataSourceName,
      @QueryParam("interval") String interval,
      @QueryParam("full") String full
  )
  {
    if (full == null) {
      return ImmutableMap.of(
          KEY_DIMENSIONS, getDataSourceDimensions(dataSourceName, interval),
          KEY_METRICS, getDataSourceMetrics(dataSourceName, interval)
      );
    }

    Interval theInterval;
    if (interval == null || interval.isEmpty()) {
      DateTime now = getCurrentTime();
      theInterval = new Interval(segmentMetadataQueryConfig.getDefaultHistory(), now);
    } else {
      theInterval = Intervals.of(interval);
    }

    TimelineLookup<String, ServerSelector> timeline = timelineServerView.getTimeline(new TableDataSource(dataSourceName));
    Iterable<TimelineObjectHolder<String, ServerSelector>> serversLookup = timeline != null ? timeline.lookup(
        theInterval
    ) : null;
    if (serversLookup == null || Iterables.isEmpty(serversLookup)) {
      return Collections.EMPTY_MAP;
    }
    Map<Interval, Object> servedIntervals = new TreeMap<>(
        new Comparator<Interval>()
        {
          @Override
          public int compare(Interval o1, Interval o2)
          {
            if (o1.equals(o2) || o1.overlaps(o2)) {
              return 0;
            } else {
              return o1.isBefore(o2) ? -1 : 1;
            }
          }
        }
    );

    for (TimelineObjectHolder<String, ServerSelector> holder : serversLookup) {
      final Set<Object> dimensions = new HashSet<>();
      final Set<Object> metrics = new HashSet<>();
      final PartitionHolder<ServerSelector> partitionHolder = holder.getObject();
      if (partitionHolder.isComplete()) {
        for (ServerSelector server : partitionHolder.payloads()) {
          final DataSegment segment = server.getSegment();
          dimensions.addAll(segment.getDimensions());
          metrics.addAll(segment.getMetrics());
        }
      }

      servedIntervals.put(
          holder.getInterval(),
          ImmutableMap.of(KEY_DIMENSIONS, dimensions, KEY_METRICS, metrics)
      );
    }

    //collapse intervals if they abut and have same set of columns
    Map<String, Object> result = Maps.newLinkedHashMap();
    Interval curr = null;
    Map<String, Set<String>> cols = null;
    for (Map.Entry<Interval, Object> e : servedIntervals.entrySet()) {
      Interval ival = e.getKey();
      if (curr != null && curr.abuts(ival) && cols.equals(e.getValue())) {
        curr = curr.withEnd(ival.getEnd());
      } else {
        if (curr != null) {
          result.put(curr.toString(), cols);
        }
        curr = ival;
        cols = (Map<String, Set<String>>) e.getValue();
      }
    }
    //add the last one in
    if (curr != null) {
      result.put(curr.toString(), cols);
    }
    return result;
  }

  @Deprecated
  @GET
  @Path("/{dataSourceName}/dimensions")
  @Produces(MediaType.APPLICATION_JSON)
  @ResourceFilters(DatasourceResourceFilter.class)
  public Iterable<String> getDataSourceDimensions(
      @PathParam("dataSourceName") String dataSourceName,
      @QueryParam("interval") String interval
  )
  {
<<<<<<< HEAD
    final Set<DataSegment> segments = getAllSegmentsForDataSource(dataSourceName);
=======
    final List<DataSegment> segments = getSegmentsForDatasources().get(dataSourceName);
    final Set<String> dims = new HashSet<>();

    if (segments == null || segments.isEmpty()) {
      return dims;
    }
>>>>>>> 676f5e6d

    final Interval theInterval;
    if (interval == null || interval.isEmpty()) {
      DateTime now = getCurrentTime();
      theInterval = new Interval(segmentMetadataQueryConfig.getDefaultHistory(), now);
    } else {
      theInterval = Intervals.of(interval);
    }

    final Set<String> dims = Sets.newHashSet();
    for (DataSegment segment : segments) {
      if (theInterval.overlaps(segment.getInterval())) {
        dims.addAll(segment.getDimensions());
      }
    }

    return dims;
  }

  @Deprecated
  @GET
  @Path("/{dataSourceName}/metrics")
  @Produces(MediaType.APPLICATION_JSON)
  @ResourceFilters(DatasourceResourceFilter.class)
  public Iterable<String> getDataSourceMetrics(
      @PathParam("dataSourceName") String dataSourceName,
      @QueryParam("interval") String interval
  )
  {
<<<<<<< HEAD
    final Set<DataSegment> segments = getAllSegmentsForDataSource(dataSourceName);
=======
    final List<DataSegment> segments = getSegmentsForDatasources().get(dataSourceName);
    final Set<String> metrics = new HashSet<>();
>>>>>>> 676f5e6d

    final Interval theInterval;
    if (interval == null || interval.isEmpty()) {
      DateTime now = getCurrentTime();
      theInterval = new Interval(segmentMetadataQueryConfig.getDefaultHistory(), now);
    } else {
      theInterval = Intervals.of(interval);
    }

    final Set<String> metrics = Sets.newHashSet();
    for (DataSegment segment : segments) {
      if (theInterval.overlaps(segment.getInterval())) {
        metrics.addAll(segment.getMetrics());
      }
    }

    return metrics;
  }

  private Set<DataSegment> getAllSegmentsForDataSource(String dataSourceName)
  {
    return serverInventoryView
        .getInventory()
        .stream()
        .flatMap(server -> {
          DruidDataSource dataSource = server.getDataSource(dataSourceName);
          if (dataSource == null) {
            return Stream.empty();
          }
          return dataSource.getSegments().stream();
        })
        .collect(Collectors.toSet());
  }

  @GET
  @Path("/{dataSourceName}/candidates")
  @Produces(MediaType.APPLICATION_JSON)
  @ResourceFilters(DatasourceResourceFilter.class)
  public Iterable<LocatedSegmentDescriptor> getQueryTargets(
      @PathParam("dataSourceName") String datasource,
      @QueryParam("intervals") String intervals,
      @QueryParam("numCandidates") @DefaultValue("-1") int numCandidates,
      @Context final HttpServletRequest req
  )
  {
    List<Interval> intervalList = new ArrayList<>();
    for (String interval : intervals.split(",")) {
      intervalList.add(Intervals.of(interval.trim()));
    }
    List<Interval> condensed = JodaUtils.condenseIntervals(intervalList);
    return ServerViewUtil.getTargetLocations(timelineServerView, datasource, condensed, numCandidates);
  }

  protected DateTime getCurrentTime()
  {
    return DateTimes.nowUtc();
  }


}<|MERGE_RESOLUTION|>--- conflicted
+++ resolved
@@ -61,7 +61,6 @@
 import java.util.ArrayList;
 import java.util.Collections;
 import java.util.Comparator;
-import java.util.HashMap;
 import java.util.HashSet;
 import java.util.List;
 import java.util.Map;
@@ -103,24 +102,6 @@
     this.authorizerMapper = authorizerMapper;
   }
 
-<<<<<<< HEAD
-=======
-  private Map<String, List<DataSegment>> getSegmentsForDatasources()
-  {
-    final Map<String, List<DataSegment>> dataSourceMap = new HashMap<>();
-    for (DruidServer server : serverInventoryView.getInventory()) {
-      for (DruidDataSource dataSource : server.getDataSources()) {
-        if (!dataSourceMap.containsKey(dataSource.getName())) {
-          dataSourceMap.put(dataSource.getName(), new ArrayList<>());
-        }
-        List<DataSegment> segments = dataSourceMap.get(dataSource.getName());
-        segments.addAll(dataSource.getSegments());
-      }
-    }
-    return dataSourceMap;
-  }
-
->>>>>>> 676f5e6d
   @GET
   @Produces(MediaType.APPLICATION_JSON)
   public Iterable<String> getDataSources(@Context final HttpServletRequest request)
@@ -244,16 +225,7 @@
       @QueryParam("interval") String interval
   )
   {
-<<<<<<< HEAD
     final Set<DataSegment> segments = getAllSegmentsForDataSource(dataSourceName);
-=======
-    final List<DataSegment> segments = getSegmentsForDatasources().get(dataSourceName);
-    final Set<String> dims = new HashSet<>();
-
-    if (segments == null || segments.isEmpty()) {
-      return dims;
-    }
->>>>>>> 676f5e6d
 
     final Interval theInterval;
     if (interval == null || interval.isEmpty()) {
@@ -263,7 +235,7 @@
       theInterval = Intervals.of(interval);
     }
 
-    final Set<String> dims = Sets.newHashSet();
+    final Set<String> dims = new HashSet<>();
     for (DataSegment segment : segments) {
       if (theInterval.overlaps(segment.getInterval())) {
         dims.addAll(segment.getDimensions());
@@ -283,12 +255,7 @@
       @QueryParam("interval") String interval
   )
   {
-<<<<<<< HEAD
     final Set<DataSegment> segments = getAllSegmentsForDataSource(dataSourceName);
-=======
-    final List<DataSegment> segments = getSegmentsForDatasources().get(dataSourceName);
-    final Set<String> metrics = new HashSet<>();
->>>>>>> 676f5e6d
 
     final Interval theInterval;
     if (interval == null || interval.isEmpty()) {
@@ -298,7 +265,7 @@
       theInterval = Intervals.of(interval);
     }
 
-    final Set<String> metrics = Sets.newHashSet();
+    final Set<String> metrics = new HashSet<>();
     for (DataSegment segment : segments) {
       if (theInterval.overlaps(segment.getInterval())) {
         metrics.addAll(segment.getMetrics());
