/*
 * Licensed to the Apache Software Foundation (ASF) under one
 * or more contributor license agreements.  See the NOTICE file
 * distributed with this work for additional information
 * regarding copyright ownership.  The ASF licenses this file
 * to you under the Apache License, Version 2.0 (the
 * "License"); you may not use this file except in compliance
 * with the License.  You may obtain a copy of the License at
 *
 *   http://www.apache.org/licenses/LICENSE-2.0
 *
 * Unless required by applicable law or agreed to in writing,
 * software distributed under the License is distributed on an
 * "AS IS" BASIS, WITHOUT WARRANTIES OR CONDITIONS OF ANY
 * KIND, either express or implied.  See the License for the
 * specific language governing permissions and limitations
 * under the License.
 */

package org.apache.druid.client;

import com.fasterxml.jackson.core.type.TypeReference;
import com.fasterxml.jackson.databind.ObjectMapper;
import com.google.common.base.Function;
import com.google.common.base.Throwables;
import org.apache.curator.framework.CuratorFramework;
import org.apache.druid.curator.inventory.CuratorInventoryManager;
import org.apache.druid.curator.inventory.CuratorInventoryManagerStrategy;
import org.apache.druid.curator.inventory.InventoryManagerConfig;
import org.apache.druid.java.util.common.StringUtils;
import org.apache.druid.java.util.common.concurrent.Execs;
import org.apache.druid.java.util.common.lifecycle.LifecycleStart;
import org.apache.druid.java.util.common.lifecycle.LifecycleStop;
import org.apache.druid.java.util.emitter.EmittingLogger;
import org.apache.druid.timeline.DataSegment;
<<<<<<< HEAD
import org.apache.curator.framework.CuratorFramework;
import org.apache.druid.timeline.SegmentId;
=======
>>>>>>> 3ae56326

import java.io.IOException;
import java.util.Collection;
import java.util.Map;
import java.util.concurrent.ConcurrentHashMap;
import java.util.concurrent.ConcurrentMap;
import java.util.concurrent.Executor;
import java.util.concurrent.atomic.AtomicBoolean;

/**
 */
public abstract class AbstractCuratorServerInventoryView<InventoryType> implements ServerInventoryView
{

  private final EmittingLogger log;
  private final CuratorFramework curator;
  private final CuratorInventoryManager<DruidServer, InventoryType> inventoryManager;
  private final AtomicBoolean started = new AtomicBoolean(false);

  private final ConcurrentMap<ServerRemovedCallback, Executor> serverRemovedCallbacks = new ConcurrentHashMap<>();
  private final ConcurrentMap<SegmentCallback, Executor> segmentCallbacks = new ConcurrentHashMap<>();

  public AbstractCuratorServerInventoryView(
      final EmittingLogger log,
      final String announcementsPath,
      final String inventoryPath,
      final CuratorFramework curator,
      final ObjectMapper jsonMapper,
      final TypeReference<InventoryType> typeReference
  )
  {
    this.log = log;
    this.curator = curator;
    this.inventoryManager = new CuratorInventoryManager<>(
        curator,
        new InventoryManagerConfig()
        {
          @Override
          public String getContainerPath()
          {
            return announcementsPath;
          }

          @Override
          public String getInventoryPath()
          {
            return inventoryPath;
          }
        },
        Execs.singleThreaded("ServerInventoryView-%s"),
        new CuratorInventoryManagerStrategy<DruidServer, InventoryType>()
        {
          @Override
          public DruidServer deserializeContainer(byte[] bytes)
          {
            try {
              return jsonMapper.readValue(bytes, DruidServer.class);
            }
            catch (IOException e) {
              throw Throwables.propagate(e);
            }
          }

          @Override
          public InventoryType deserializeInventory(byte[] bytes)
          {
            try {
              return jsonMapper.readValue(bytes, typeReference);
            }
            catch (IOException e) {
              log.error(e, "Could not parse json: %s", StringUtils.fromUtf8(bytes));
              throw Throwables.propagate(e);
            }
          }

          @Override
          public void newContainer(DruidServer container)
          {
            log.info("New Server[%s]", container);
          }

          @Override
          public void deadContainer(DruidServer deadContainer)
          {
            log.info("Server Disappeared[%s]", deadContainer);
            runServerRemovedCallbacks(deadContainer);
          }

          @Override
          public DruidServer updateContainer(DruidServer oldContainer, DruidServer newContainer)
          {
            return newContainer.addDataSegments(oldContainer);
          }

          @Override
          public DruidServer addInventory(
              final DruidServer container,
              String inventoryKey,
              final InventoryType inventory
          )
          {
            return addInnerInventory(container, inventoryKey, inventory);
          }

          @Override
          public DruidServer updateInventory(DruidServer container, String inventoryKey, InventoryType inventory)
          {
            return updateInnerInventory(container, inventoryKey, inventory);
          }

          @Override
          public DruidServer removeInventory(final DruidServer container, String inventoryKey)
          {
            return removeInnerInventory(container, inventoryKey);
          }

          @Override
          public void inventoryInitialized()
          {
            log.info("Inventory Initialized");
            runSegmentCallbacks(
                input -> input.segmentViewInitialized()
            );
          }
        }
    );
  }

  @LifecycleStart
  public void start() throws Exception
  {
    synchronized (started) {
      if (!started.get()) {
        inventoryManager.start();
        started.set(true);
      }
    }
  }

  @LifecycleStop
  public void stop() throws IOException
  {
    synchronized (started) {
      if (started.getAndSet(false)) {
        inventoryManager.stop();
      }
    }
  }

  @Override
  public boolean isStarted()
  {
    return started.get();
  }

  @Override
  public DruidServer getInventoryValue(String containerKey)
  {
    return inventoryManager.getInventoryValue(containerKey);
  }

  @Override
  public Collection<DruidServer> getInventory()
  {
    return inventoryManager.getInventory();
  }

  @Override
  public void registerServerRemovedCallback(Executor exec, ServerRemovedCallback callback)
  {
    serverRemovedCallbacks.put(callback, exec);
  }

  @Override
  public void registerSegmentCallback(Executor exec, SegmentCallback callback)
  {
    segmentCallbacks.put(callback, exec);
  }

  public InventoryManagerConfig getInventoryManagerConfig()
  {
    return inventoryManager.getConfig();
  }

  protected void runSegmentCallbacks(
      final Function<SegmentCallback, CallbackAction> fn
  )
  {
    for (final Map.Entry<SegmentCallback, Executor> entry : segmentCallbacks.entrySet()) {
      entry.getValue().execute(
          () -> {
            if (CallbackAction.UNREGISTER == fn.apply(entry.getKey())) {
              segmentCallbackRemoved(entry.getKey());
              segmentCallbacks.remove(entry.getKey());
            }
          }
      );
    }
  }

  private void runServerRemovedCallbacks(final DruidServer server)
  {
    for (final Map.Entry<ServerRemovedCallback, Executor> entry : serverRemovedCallbacks.entrySet()) {
      entry.getValue().execute(
          () -> {
            if (CallbackAction.UNREGISTER == entry.getKey().serverRemoved(server)) {
              serverRemovedCallbacks.remove(entry.getKey());
            }
          }
      );
    }
  }

  protected void addSingleInventory(final DruidServer container, final DataSegment inventory)
  {
    log.debug("Server[%s] added segment[%s]", container.getName(), inventory.getId());

    if (container.getSegment(inventory.getId()) != null) {
      log.warn(
          "Not adding or running callbacks for existing segment[%s] on server[%s]",
          inventory.getId(),
          container.getName()
      );

      return;
    }

    container.addDataSegment(inventory);

    runSegmentCallbacks(
        input -> input.segmentAdded(container.getMetadata(), inventory)
    );
  }

  void removeSingleInventory(DruidServer container, SegmentId segmentId)
  {
    log.debug("Server[%s] removed segment[%s]", container.getName(), segmentId);
    if (!doRemoveSingleInventory(container, segmentId)) {
      log.warn(
          "Not running cleanup or callbacks for non-existing segment[%s] on server[%s]",
          segmentId,
          container.getName()
      );
    }
  }

  void removeSingleInventory(final DruidServer container, String segmentId)
  {
    log.debug("Server[%s] removed segment[%s]", container.getName(), segmentId);
    for (SegmentId possibleSegmentId : SegmentId.iterateAllPossibleParsings(segmentId)) {
      if (doRemoveSingleInventory(container, possibleSegmentId)) {
        return;
      }
    }
    log.warn(
        "Not running cleanup or callbacks for non-existing segment[%s] on server[%s]",
        segmentId,
        container.getName()
    );
  }

  private boolean doRemoveSingleInventory(DruidServer container, SegmentId segmentId)
  {
    DataSegment segment = container.removeDataSegment(segmentId);
    if (segment != null) {
      runSegmentCallbacks(
          input -> input.segmentRemoved(container.getMetadata(), segment)
      );
      return true;
    } else {
      return false;
    }
  }

  @Override
  public boolean isSegmentLoadedByServer(String serverKey, DataSegment segment)
  {
    try {
      DruidServer server = getInventoryValue(serverKey);
      return server != null && server.getSegment(segment.getId()) != null;
    }
    catch (Exception ex) {
      throw Throwables.propagate(ex);
    }
  }

  protected abstract DruidServer addInnerInventory(
      DruidServer container,
      String inventoryKey,
      InventoryType inventory
  );

  protected abstract DruidServer updateInnerInventory(
      DruidServer container,
      String inventoryKey,
      InventoryType inventory
  );

  protected abstract DruidServer removeInnerInventory(DruidServer container, String inventoryKey);

  protected abstract void segmentCallbackRemoved(SegmentCallback callback);
}<|MERGE_RESOLUTION|>--- conflicted
+++ resolved
@@ -33,11 +33,7 @@
 import org.apache.druid.java.util.common.lifecycle.LifecycleStop;
 import org.apache.druid.java.util.emitter.EmittingLogger;
 import org.apache.druid.timeline.DataSegment;
-<<<<<<< HEAD
-import org.apache.curator.framework.CuratorFramework;
 import org.apache.druid.timeline.SegmentId;
-=======
->>>>>>> 3ae56326
 
 import java.io.IOException;
 import java.util.Collection;
@@ -53,7 +49,6 @@
 {
 
   private final EmittingLogger log;
-  private final CuratorFramework curator;
   private final CuratorInventoryManager<DruidServer, InventoryType> inventoryManager;
   private final AtomicBoolean started = new AtomicBoolean(false);
 
@@ -70,7 +65,6 @@
   )
   {
     this.log = log;
-    this.curator = curator;
     this.inventoryManager = new CuratorInventoryManager<>(
         curator,
         new InventoryManagerConfig()
