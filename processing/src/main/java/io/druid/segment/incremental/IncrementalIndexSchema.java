/*
 * Druid - a distributed column store.
 * Copyright (C) 2012, 2013  Metamarkets Group Inc.
 *
 * This program is free software; you can redistribute it and/or
 * modify it under the terms of the GNU General Public License
 * as published by the Free Software Foundation; either version 2
 * of the License, or (at your option) any later version.
 *
 * This program is distributed in the hope that it will be useful,
 * but WITHOUT ANY WARRANTY; without even the implied warranty of
 * MERCHANTABILITY or FITNESS FOR A PARTICULAR PURPOSE.  See the
 * GNU General Public License for more details.
 *
 * You should have received a copy of the GNU General Public License
 * along with this program; if not, write to the Free Software
 * Foundation, Inc., 51 Franklin Street, Fifth Floor, Boston, MA  02110-1301, USA.
 */

package io.druid.segment.incremental;

<<<<<<< HEAD
import io.druid.data.input.impl.DimensionsSpec;
=======
import com.google.common.base.Function;
import com.google.common.collect.Iterables;
import com.google.common.collect.Lists;
import io.druid.data.input.impl.InputRowParser;
>>>>>>> 294a9ba7
import io.druid.data.input.impl.SpatialDimensionSchema;
import io.druid.granularity.QueryGranularity;
import io.druid.query.aggregation.AggregatorFactory;

import java.util.List;

/**
 */
public class IncrementalIndexSchema
{
  private final long minTimestamp;
  private final QueryGranularity gran;
  private final DimensionsSpec dimensionsSpec;
  private final AggregatorFactory[] metrics;

  public IncrementalIndexSchema(
      long minTimestamp,
      QueryGranularity gran,
      DimensionsSpec dimensionsSpec,
      AggregatorFactory[] metrics
  )
  {
    this.minTimestamp = minTimestamp;
    this.gran = gran;
    this.dimensionsSpec = dimensionsSpec;
    this.metrics = metrics;
  }

  public long getMinTimestamp()
  {
    return minTimestamp;
  }

  public QueryGranularity getGran()
  {
    return gran;
  }

  public DimensionsSpec getDimensionsSpec()
  {
    return dimensionsSpec;
  }

  public AggregatorFactory[] getMetrics()
  {
    return metrics;
  }

  public static class Builder
  {
    private long minTimestamp;
    private QueryGranularity gran;
    private DimensionsSpec dimensionsSpec;
    private AggregatorFactory[] metrics;

    public Builder()
    {
      this.minTimestamp = 0L;
      this.gran = QueryGranularity.NONE;
      this.dimensionsSpec = new DimensionsSpec(null, null, null);
      this.metrics = new AggregatorFactory[]{};
    }

    public Builder withMinTimestamp(long minTimestamp)
    {
      this.minTimestamp = minTimestamp;
      return this;
    }

    public Builder withQueryGranularity(QueryGranularity gran)
    {
      this.gran = gran;
      return this;
    }

<<<<<<< HEAD
    public Builder withDimensionsSpec(DimensionsSpec dimensionsSpec)
=======
    public Builder withDimensions(Iterable<String> dimensions)
    {
      this.dimensions = Lists.newArrayList(
          Iterables.transform(
              dimensions, new Function<String, String>()
          {
            @Override
            public String apply(String input)
            {
              return input.toLowerCase();
            }
          }
          )
      );
      Collections.sort(this.dimensions);
      return this;
    }

    public Builder withSpatialDimensions(InputRowParser parser)
    {
      if (parser != null
          && parser.getParseSpec() != null
          && parser.getParseSpec().getDimensionsSpec() != null
          && parser.getParseSpec().getDimensionsSpec().getSpatialDimensions() != null) {
        this.spatialDimensions = parser.getParseSpec().getDimensionsSpec().getSpatialDimensions();
      } else {
        this.spatialDimensions = Lists.newArrayList();
      }

      return this;
    }

    public Builder withSpatialDimensions(List<SpatialDimensionSchema> spatialDimensions)
>>>>>>> 294a9ba7
    {
      this.dimensionsSpec = dimensionsSpec;
      return this;
    }

    public Builder withMetrics(AggregatorFactory[] metrics)
    {
      this.metrics = metrics;
      return this;
    }

    public IncrementalIndexSchema build()
    {
      return new IncrementalIndexSchema(
          minTimestamp, gran, dimensionsSpec, metrics
      );
    }
  }
}<|MERGE_RESOLUTION|>--- conflicted
+++ resolved
@@ -19,19 +19,10 @@
 
 package io.druid.segment.incremental;
 
-<<<<<<< HEAD
 import io.druid.data.input.impl.DimensionsSpec;
-=======
-import com.google.common.base.Function;
-import com.google.common.collect.Iterables;
-import com.google.common.collect.Lists;
 import io.druid.data.input.impl.InputRowParser;
->>>>>>> 294a9ba7
-import io.druid.data.input.impl.SpatialDimensionSchema;
 import io.druid.granularity.QueryGranularity;
 import io.druid.query.aggregation.AggregatorFactory;
-
-import java.util.List;
 
 /**
  */
@@ -102,45 +93,22 @@
       return this;
     }
 
-<<<<<<< HEAD
     public Builder withDimensionsSpec(DimensionsSpec dimensionsSpec)
-=======
-    public Builder withDimensions(Iterable<String> dimensions)
     {
-      this.dimensions = Lists.newArrayList(
-          Iterables.transform(
-              dimensions, new Function<String, String>()
-          {
-            @Override
-            public String apply(String input)
-            {
-              return input.toLowerCase();
-            }
-          }
-          )
-      );
-      Collections.sort(this.dimensions);
+      this.dimensionsSpec = dimensionsSpec;
       return this;
     }
 
-    public Builder withSpatialDimensions(InputRowParser parser)
+    public Builder withDimensionsSpec(InputRowParser parser)
     {
       if (parser != null
           && parser.getParseSpec() != null
-          && parser.getParseSpec().getDimensionsSpec() != null
-          && parser.getParseSpec().getDimensionsSpec().getSpatialDimensions() != null) {
-        this.spatialDimensions = parser.getParseSpec().getDimensionsSpec().getSpatialDimensions();
+          && parser.getParseSpec().getDimensionsSpec() != null) {
+        this.dimensionsSpec = parser.getParseSpec().getDimensionsSpec();
       } else {
-        this.spatialDimensions = Lists.newArrayList();
+        this.dimensionsSpec = new DimensionsSpec(null, null, null);
       }
 
-      return this;
-    }
-
-    public Builder withSpatialDimensions(List<SpatialDimensionSchema> spatialDimensions)
->>>>>>> 294a9ba7
-    {
-      this.dimensionsSpec = dimensionsSpec;
       return this;
     }
 
