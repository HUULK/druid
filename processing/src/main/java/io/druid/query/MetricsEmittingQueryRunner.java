--- conflicted
+++ resolved
@@ -91,20 +91,8 @@
     return Sequences.wrap(
         // Use LazySequence because want to account execution time of queryRunner.run() (it prepares the underlying
         // Sequence) as part of the reported query time, i. e. we want to execute queryRunner.run() after
-<<<<<<< HEAD
-        // `startTime = System.currentTimeMillis();` (see below).
-        new LazySequence<>(new Supplier<Sequence<T>>()
-        {
-          @Override
-          public Sequence<T> get()
-          {
-            return queryRunner.run(queryWithMetrics, responseContext);
-          }
-        }),
-=======
         // `startTime = System.nanoTime();` (see below).
-        new LazySequence<>(() -> queryRunner.run(query, responseContext)),
->>>>>>> 52f7bb09
+        new LazySequence<>(() -> queryRunner.run(queryWithMetrics, responseContext)),
         new SequenceWrapper()
         {
           private long startTimeNs;
