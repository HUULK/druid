/*
 * Licensed to the Apache Software Foundation (ASF) under one
 * or more contributor license agreements.  See the NOTICE file
 * distributed with this work for additional information
 * regarding copyright ownership.  The ASF licenses this file
 * to you under the Apache License, Version 2.0 (the
 * "License"); you may not use this file except in compliance
 * with the License.  You may obtain a copy of the License at
 *
 *   http://www.apache.org/licenses/LICENSE-2.0
 *
 * Unless required by applicable law or agreed to in writing,
 * software distributed under the License is distributed on an
 * "AS IS" BASIS, WITHOUT WARRANTIES OR CONDITIONS OF ANY
 * KIND, either express or implied.  See the License for the
 * specific language governing permissions and limitations
 * under the License.
 */

package org.apache.druid.segment;

import com.fasterxml.jackson.core.JsonParseException;
import com.fasterxml.jackson.databind.JsonMappingException;
import com.fasterxml.jackson.databind.ObjectMapper;
import com.google.common.base.Preconditions;
import com.google.common.base.Strings;
import com.google.common.base.Suppliers;
import com.google.common.collect.ImmutableMap;
import com.google.common.collect.Maps;
import com.google.common.collect.Sets;
import com.google.common.io.Closeables;
import com.google.common.io.Files;
import com.google.common.primitives.Ints;
import com.google.inject.Inject;
import org.apache.druid.collections.bitmap.ConciseBitmapFactory;
import org.apache.druid.collections.bitmap.ImmutableBitmap;
import org.apache.druid.collections.spatial.ImmutableRTree;
import org.apache.druid.common.utils.SerializerUtils;
import org.apache.druid.java.util.common.IAE;
import org.apache.druid.java.util.common.IOE;
import org.apache.druid.java.util.common.ISE;
import org.apache.druid.java.util.common.Intervals;
import org.apache.druid.java.util.common.StringUtils;
import org.apache.druid.java.util.common.io.smoosh.Smoosh;
import org.apache.druid.java.util.common.io.smoosh.SmooshedFileMapper;
import org.apache.druid.java.util.common.logger.Logger;
import org.apache.druid.java.util.emitter.EmittingLogger;
import org.apache.druid.segment.column.ColumnBuilder;
import org.apache.druid.segment.column.ColumnCapabilities;
import org.apache.druid.segment.column.ColumnConfig;
import org.apache.druid.segment.column.ColumnDescriptor;
import org.apache.druid.segment.column.ColumnHolder;
import org.apache.druid.segment.column.ValueType;
import org.apache.druid.segment.data.BitmapSerde;
import org.apache.druid.segment.data.BitmapSerdeFactory;
import org.apache.druid.segment.data.CompressedColumnarLongsSupplier;
import org.apache.druid.segment.data.GenericIndexed;
import org.apache.druid.segment.data.ImmutableRTreeObjectStrategy;
import org.apache.druid.segment.data.IndexedIterable;
import org.apache.druid.segment.data.VSizeColumnarMultiInts;
import org.apache.druid.segment.serde.BitmapIndexColumnPartSupplier;
import org.apache.druid.segment.serde.ComplexColumnPartSupplier;
import org.apache.druid.segment.serde.DictionaryEncodedColumnSupplier;
import org.apache.druid.segment.serde.FloatNumericColumnSupplier;
import org.apache.druid.segment.serde.LongNumericColumnSupplier;
import org.apache.druid.segment.serde.SpatialIndexColumnPartSupplier;
import org.joda.time.Interval;

import javax.annotation.Nullable;
import java.io.File;
import java.io.FileInputStream;
import java.io.IOException;
import java.io.InputStream;
import java.nio.ByteBuffer;
import java.nio.ByteOrder;
import java.util.HashMap;
import java.util.List;
import java.util.Map;
import java.util.Objects;
import java.util.Set;
import java.util.TreeSet;

public class IndexIO
{
  public static final byte V8_VERSION = 0x8;
  public static final byte V9_VERSION = 0x9;
  public static final int CURRENT_VERSION_ID = V9_VERSION;
  public static BitmapSerdeFactory LEGACY_FACTORY = new BitmapSerde.LegacyBitmapSerdeFactory();

  public static final ByteOrder BYTE_ORDER = ByteOrder.nativeOrder();

  private final Map<Integer, IndexLoader> indexLoaders;

  private static final EmittingLogger log = new EmittingLogger(IndexIO.class);
  private static final SerializerUtils serializerUtils = new SerializerUtils();

  private final ObjectMapper mapper;

  @Inject
  public IndexIO(ObjectMapper mapper, ColumnConfig columnConfig)
  {
    this.mapper = Preconditions.checkNotNull(mapper, "null ObjectMapper");
    Preconditions.checkNotNull(columnConfig, "null ColumnConfig");
    ImmutableMap.Builder<Integer, IndexLoader> indexLoadersBuilder = ImmutableMap.builder();
    LegacyIndexLoader legacyIndexLoader = new LegacyIndexLoader(new DefaultIndexIOHandler(), columnConfig);
    for (int i = 0; i <= V8_VERSION; i++) {
      indexLoadersBuilder.put(i, legacyIndexLoader);
    }
    indexLoadersBuilder.put((int) V9_VERSION, new V9IndexLoader(columnConfig));
    indexLoaders = indexLoadersBuilder.build();
  }

  public void validateTwoSegments(File dir1, File dir2) throws IOException
  {
    try (QueryableIndex queryableIndex1 = loadIndex(dir1)) {
      try (QueryableIndex queryableIndex2 = loadIndex(dir2)) {
        validateTwoSegments(
            new QueryableIndexIndexableAdapter(queryableIndex1),
            new QueryableIndexIndexableAdapter(queryableIndex2)
        );
      }
    }
  }

  public void validateTwoSegments(final IndexableAdapter adapter1, final IndexableAdapter adapter2)
  {
    if (adapter1.getNumRows() != adapter2.getNumRows()) {
      throw new SegmentValidationException(
          "Row count mismatch. Expected [%d] found [%d]",
          adapter1.getNumRows(),
          adapter2.getNumRows()
      );
    }
    {
      final Set<String> dimNames1 = Sets.newHashSet(adapter1.getDimensionNames());
      final Set<String> dimNames2 = Sets.newHashSet(adapter2.getDimensionNames());
      if (!dimNames1.equals(dimNames2)) {
        throw new SegmentValidationException(
            "Dimension names differ. Expected [%s] found [%s]",
            dimNames1,
            dimNames2
        );
      }
      final Set<String> metNames1 = Sets.newHashSet(adapter1.getMetricNames());
      final Set<String> metNames2 = Sets.newHashSet(adapter2.getMetricNames());
      if (!metNames1.equals(metNames2)) {
        throw new SegmentValidationException("Metric names differ. Expected [%s] found [%s]", metNames1, metNames2);
      }
    }
    final RowIterator it1 = adapter1.getRows();
    final RowIterator it2 = adapter2.getRows();
    long row = 0L;
    while (it1.moveToNext()) {
      if (!it2.moveToNext()) {
        throw new SegmentValidationException("Unexpected end of second adapter");
      }
      final RowPointer rp1 = it1.getPointer();
      final RowPointer rp2 = it2.getPointer();
      ++row;
      if (rp1.getRowNum() != rp2.getRowNum()) {
        throw new SegmentValidationException("Row number mismatch: [%d] vs [%d]", rp1.getRowNum(), rp2.getRowNum());
      }
      try {
        validateRowValues(rp1, adapter1, rp2, adapter2);
      }
      catch (SegmentValidationException ex) {
        throw new SegmentValidationException(ex, "Validation failure on row %d: [%s] vs [%s]", row, rp1, rp2);
      }
    }
    if (it2.moveToNext()) {
      throw new SegmentValidationException("Unexpected end of first adapter");
    }
    if (row != adapter1.getNumRows()) {
      throw new SegmentValidationException(
          "Actual Row count mismatch. Expected [%d] found [%d]",
          row,
          adapter1.getNumRows()
      );
    }
  }

  public QueryableIndex loadIndex(File inDir) throws IOException
  {
    final int version = SegmentUtils.getVersionFromDir(inDir);

    final IndexLoader loader = indexLoaders.get(version);

    if (loader != null) {
      return loader.load(inDir, mapper);
    } else {
      throw new ISE("Unknown index version[%s]", version);
    }
  }

  public static void checkFileSize(File indexFile) throws IOException
  {
    final long fileSize = indexFile.length();
    if (fileSize > Integer.MAX_VALUE) {
      throw new IOE("File[%s] too large[%d]", indexFile, fileSize);
    }
  }

  interface IndexIOHandler
  {
    MMappedIndex mapDir(File inDir) throws IOException;
  }

  private static void validateRowValues(
      RowPointer rp1,
      IndexableAdapter adapter1,
      RowPointer rp2,
      IndexableAdapter adapter2
  )
  {
    if (rp1.getTimestamp() != rp2.getTimestamp()) {
      throw new SegmentValidationException(
          "Timestamp mismatch. Expected %d found %d",
          rp1.getTimestamp(),
          rp2.getTimestamp()
      );
    }
    final List<Object> dims1 = rp1.getDimensionValuesForDebug();
    final List<Object> dims2 = rp2.getDimensionValuesForDebug();
    if (dims1.size() != dims2.size()) {
      throw new SegmentValidationException("Dim lengths not equal %s vs %s", dims1, dims2);
    }
    final List<String> dim1Names = adapter1.getDimensionNames();
    final List<String> dim2Names = adapter2.getDimensionNames();
    int dimCount = dims1.size();
    for (int i = 0; i < dimCount; ++i) {
      final String dim1Name = dim1Names.get(i);
      final String dim2Name = dim2Names.get(i);

      ColumnCapabilities capabilities1 = adapter1.getCapabilities(dim1Name);
      ColumnCapabilities capabilities2 = adapter2.getCapabilities(dim2Name);
      ValueType dim1Type = capabilities1.getType();
      ValueType dim2Type = capabilities2.getType();
      if (dim1Type != dim2Type) {
        throw new SegmentValidationException(
            "Dim [%s] types not equal. Expected %d found %d",
            dim1Name,
            dim1Type,
            dim2Type
        );
      }

      Object vals1 = dims1.get(i);
      Object vals2 = dims2.get(i);
      if (isNullRow(vals1) ^ isNullRow(vals2)) {
        throw notEqualValidationException(dim1Name, vals1, vals2);
      }
      boolean vals1IsList = vals1 instanceof List;
      boolean vals2IsList = vals2 instanceof List;
      if (vals1IsList ^ vals2IsList) {
        if (vals1IsList) {
          if (((List) vals1).size() != 1 || !Objects.equals(((List) vals1).get(0), vals2)) {
            throw notEqualValidationException(dim1Name, vals1, vals2);
          }
        } else {
          if (((List) vals2).size() != 1 || !Objects.equals(((List) vals2).get(0), vals1)) {
            throw notEqualValidationException(dim1Name, vals1, vals2);
          }
        }
      } else {
        if (!Objects.equals(vals1, vals2)) {
          throw notEqualValidationException(dim1Name, vals1, vals2);
        }
      }
    }
  }

  private static boolean isNullRow(@Nullable Object row)
  {
    if (row == null) {
      return true;
    }
    if (!(row instanceof List)) {
      return false;
    }
    List<?> rowAsList = (List<?>) row;
    //noinspection ForLoopReplaceableByForEach -- in order to not create a garbage iterator object
    for (int i = 0, rowSize = rowAsList.size(); i < rowSize; i++) {
      Object v = rowAsList.get(i);
      //noinspection VariableNotUsedInsideIf
      if (v != null) {
        return false;
      }
    }
    return true;
  }

  private static SegmentValidationException notEqualValidationException(String dimName, Object v1, Object v2)
  {
    return new SegmentValidationException("Dim [%s] values not equal. Expected %s found %s", dimName, v1, v2);
  }

  public static class DefaultIndexIOHandler implements IndexIOHandler
  {
    private static final Logger log = new Logger(DefaultIndexIOHandler.class);

    @Override
    public MMappedIndex mapDir(File inDir) throws IOException
    {
      log.debug("Mapping v8 index[%s]", inDir);
      long startTime = System.currentTimeMillis();

      InputStream indexIn = null;
      try {
        indexIn = new FileInputStream(new File(inDir, "index.drd"));
        byte theVersion = (byte) indexIn.read();
        if (theVersion != V8_VERSION) {
          throw new IAE("Unknown version[%d]", theVersion);
        }
      }
      finally {
        Closeables.close(indexIn, false);
      }

      SmooshedFileMapper smooshedFiles = Smoosh.map(inDir);
      ByteBuffer indexBuffer = smooshedFiles.mapFile("index.drd");

      indexBuffer.get(); // Skip the version byte
      final GenericIndexed<String> availableDimensions = GenericIndexed.read(
          indexBuffer,
          GenericIndexed.STRING_STRATEGY,
          smooshedFiles
      );
      final GenericIndexed<String> availableMetrics = GenericIndexed.read(
          indexBuffer,
          GenericIndexed.STRING_STRATEGY,
          smooshedFiles
      );
      final Interval dataInterval = Intervals.of(serializerUtils.readString(indexBuffer));
      final BitmapSerdeFactory bitmapSerdeFactory = new BitmapSerde.LegacyBitmapSerdeFactory();

      CompressedColumnarLongsSupplier timestamps = CompressedColumnarLongsSupplier.fromByteBuffer(
          smooshedFiles.mapFile(makeTimeFile(inDir, BYTE_ORDER).getName()),
          BYTE_ORDER
      );

      Map<String, MetricHolder> metrics = Maps.newLinkedHashMap();
      for (String metric : availableMetrics) {
        final String metricFilename = makeMetricFile(inDir, metric, BYTE_ORDER).getName();
        final MetricHolder holder = MetricHolder.fromByteBuffer(smooshedFiles.mapFile(metricFilename));

        if (!metric.equals(holder.getName())) {
          throw new ISE("Metric[%s] loaded up metric[%s] from disk.  File names do matter.", metric, holder.getName());
        }
        metrics.put(metric, holder);
      }

      Map<String, GenericIndexed<String>> dimValueLookups = new HashMap<>();
      Map<String, VSizeColumnarMultiInts> dimColumns = new HashMap<>();
      Map<String, GenericIndexed<ImmutableBitmap>> bitmaps = new HashMap<>();

      for (String dimension : IndexedIterable.create(availableDimensions)) {
        ByteBuffer dimBuffer = smooshedFiles.mapFile(makeDimFile(inDir, dimension).getName());
        String fileDimensionName = serializerUtils.readString(dimBuffer);
        Preconditions.checkState(
            dimension.equals(fileDimensionName),
            "Dimension file[%s] has dimension[%s] in it!?",
            makeDimFile(inDir, dimension),
            fileDimensionName
        );

        dimValueLookups.put(dimension, GenericIndexed.read(dimBuffer, GenericIndexed.STRING_STRATEGY));
        dimColumns.put(dimension, VSizeColumnarMultiInts.readFromByteBuffer(dimBuffer));
      }

      ByteBuffer invertedBuffer = smooshedFiles.mapFile("inverted.drd");
      for (int i = 0; i < availableDimensions.size(); ++i) {
        bitmaps.put(
            serializerUtils.readString(invertedBuffer),
            GenericIndexed.read(invertedBuffer, bitmapSerdeFactory.getObjectStrategy())
        );
      }

      Map<String, ImmutableRTree> spatialIndexed = new HashMap<>();
      ByteBuffer spatialBuffer = smooshedFiles.mapFile("spatial.drd");
      while (spatialBuffer != null && spatialBuffer.hasRemaining()) {
        spatialIndexed.put(
            serializerUtils.readString(spatialBuffer),
            new ImmutableRTreeObjectStrategy(bitmapSerdeFactory.getBitmapFactory()).fromByteBufferWithSize(
                spatialBuffer
            )
        );
      }

      final MMappedIndex retVal = new MMappedIndex(
          availableDimensions,
          availableMetrics,
          dataInterval,
          timestamps,
          metrics,
          dimValueLookups,
          dimColumns,
          bitmaps,
          spatialIndexed,
          smooshedFiles
      );

      log.debug("Mapped v8 index[%s] in %,d millis", inDir, System.currentTimeMillis() - startTime);

      return retVal;
    }
  }

  interface IndexLoader
  {
    QueryableIndex load(File inDir, ObjectMapper mapper) throws IOException;
  }

  static class LegacyIndexLoader implements IndexLoader
  {
    private final IndexIOHandler legacyHandler;
    private final ColumnConfig columnConfig;

    LegacyIndexLoader(IndexIOHandler legacyHandler, ColumnConfig columnConfig)
    {
      this.legacyHandler = legacyHandler;
      this.columnConfig = columnConfig;
    }

    @Override
    public QueryableIndex load(File inDir, ObjectMapper mapper) throws IOException
    {
      MMappedIndex index = legacyHandler.mapDir(inDir);

      Map<String, ColumnHolder> columns = new HashMap<>();

      for (String dimension : index.getAvailableDimensions()) {
        ColumnBuilder builder = new ColumnBuilder()
            .setType(ValueType.STRING)
            .setHasMultipleValues(true)
            .setDictionaryEncodedColumnSupplier(
                new DictionaryEncodedColumnSupplier(
                    index.getDimValueLookup(dimension),
                    null,
                    Suppliers.ofInstance(index.getDimColumn(dimension)),
                    columnConfig.columnCacheSizeBytes()
                )
            )
            .setBitmapIndex(
                new BitmapIndexColumnPartSupplier(
                    new ConciseBitmapFactory(),
                    index.getBitmapIndexes().get(dimension),
                    index.getDimValueLookup(dimension)
                )
            );
        if (index.getSpatialIndexes().get(dimension) != null) {
          builder.setSpatialIndex(new SpatialIndexColumnPartSupplier(index.getSpatialIndexes().get(dimension)));
        }
        columns.put(
            dimension,
            builder.build()
        );
      }

      for (String metric : index.getAvailableMetrics()) {
        final MetricHolder metricHolder = index.getMetricHolder(metric);
        if (metricHolder.getType() == MetricHolder.MetricType.FLOAT) {
          columns.put(
              metric,
              new ColumnBuilder()
                  .setType(ValueType.FLOAT)
                  .setNumericColumnSupplier(
                      new FloatNumericColumnSupplier(
                          metricHolder.floatType,
                          LEGACY_FACTORY.getBitmapFactory().makeEmptyImmutableBitmap()
                      )
                  )
                  .build()
          );
        } else if (metricHolder.getType() == MetricHolder.MetricType.COMPLEX) {
          columns.put(
              metric,
              new ColumnBuilder()
                  .setType(ValueType.COMPLEX)
                  .setComplexColumnSupplier(
                      new ComplexColumnPartSupplier(metricHolder.getTypeName(), metricHolder.complexType)
                  )
                  .build()
          );
        }
      }

<<<<<<< HEAD
=======
      Set<String> colSet = new TreeSet<>();
      for (String dimension : index.getAvailableDimensions()) {
        colSet.add(dimension);
      }
      for (String metric : index.getAvailableMetrics()) {
        colSet.add(metric);
      }

>>>>>>> 676f5e6d
      columns.put(
          ColumnHolder.TIME_COLUMN_NAME,
          new ColumnBuilder()
              .setType(ValueType.LONG)
              .setNumericColumnSupplier(
                  new LongNumericColumnSupplier(
                      index.timestamps,
                      LEGACY_FACTORY.getBitmapFactory().makeEmptyImmutableBitmap()
                  )
              )
              .build()
      );
      return new SimpleQueryableIndex(
          index.getDataInterval(),
          index.getAvailableDimensions(),
          new ConciseBitmapFactory(),
          columns,
          index.getFileMapper(),
          null
      );
    }
  }

  static class V9IndexLoader implements IndexLoader
  {
    private final ColumnConfig columnConfig;

    V9IndexLoader(ColumnConfig columnConfig)
    {
      this.columnConfig = columnConfig;
    }

    @Override
    public QueryableIndex load(File inDir, ObjectMapper mapper) throws IOException
    {
      log.debug("Mapping v9 index[%s]", inDir);
      long startTime = System.currentTimeMillis();

      final int theVersion = Ints.fromByteArray(Files.toByteArray(new File(inDir, "version.bin")));
      if (theVersion != V9_VERSION) {
        throw new IAE("Expected version[9], got[%d]", theVersion);
      }

      SmooshedFileMapper smooshedFiles = Smoosh.map(inDir);

      ByteBuffer indexBuffer = smooshedFiles.mapFile("index.drd");
      /**
       * Index.drd should consist of the segment version, the columns and dimensions of the segment as generic
       * indexes, the interval start and end millis as longs (in 16 bytes), and a bitmap index type.
       */
      final GenericIndexed<String> cols = GenericIndexed.read(
          indexBuffer,
          GenericIndexed.STRING_STRATEGY,
          smooshedFiles
      );
      final GenericIndexed<String> dims = GenericIndexed.read(
          indexBuffer,
          GenericIndexed.STRING_STRATEGY,
          smooshedFiles
      );
      final Interval dataInterval = Intervals.utc(indexBuffer.getLong(), indexBuffer.getLong());
      final BitmapSerdeFactory segmentBitmapSerdeFactory;

      /**
       * This is a workaround for the fact that in v8 segments, we have no information about the type of bitmap
       * index to use. Since we cannot very cleanly build v9 segments directly, we are using a workaround where
       * this information is appended to the end of index.drd.
       */
      if (indexBuffer.hasRemaining()) {
        segmentBitmapSerdeFactory = mapper.readValue(serializerUtils.readString(indexBuffer), BitmapSerdeFactory.class);
      } else {
        segmentBitmapSerdeFactory = new BitmapSerde.LegacyBitmapSerdeFactory();
      }

      Metadata metadata = null;
      ByteBuffer metadataBB = smooshedFiles.mapFile("metadata.drd");
      if (metadataBB != null) {
        try {
          metadata = mapper.readValue(
              serializerUtils.readBytes(metadataBB, metadataBB.remaining()),
              Metadata.class
          );
        }
        catch (JsonParseException | JsonMappingException ex) {
          // Any jackson deserialization errors are ignored e.g. if metadata contains some aggregator which
          // is no longer supported then it is OK to not use the metadata instead of failing segment loading
          log.warn(ex, "Failed to load metadata for segment [%s]", inDir);
        }
        catch (IOException ex) {
          throw new IOException("Failed to read metadata", ex);
        }
      }

      Map<String, ColumnHolder> columns = new HashMap<>();

      for (String columnName : cols) {
        if (Strings.isNullOrEmpty(columnName)) {
          log.warn("Null or Empty Dimension found in the file : " + inDir);
          continue;
        }
        columns.put(columnName, deserializeColumn(mapper, smooshedFiles.mapFile(columnName), smooshedFiles));
      }

      columns.put(ColumnHolder.TIME_COLUMN_NAME, deserializeColumn(mapper, smooshedFiles.mapFile("__time"), smooshedFiles));

      final QueryableIndex index = new SimpleQueryableIndex(
          dataInterval,
          dims,
          segmentBitmapSerdeFactory.getBitmapFactory(),
          columns,
          smooshedFiles,
          metadata
      );

      log.debug("Mapped v9 index[%s] in %,d millis", inDir, System.currentTimeMillis() - startTime);

      return index;
    }

    private ColumnHolder deserializeColumn(ObjectMapper mapper, ByteBuffer byteBuffer, SmooshedFileMapper smooshedFiles)
        throws IOException
    {
      ColumnDescriptor serde = mapper.readValue(
          serializerUtils.readString(byteBuffer), ColumnDescriptor.class
      );
      return serde.read(byteBuffer, columnConfig, smooshedFiles);
    }
  }

  public static File makeDimFile(File dir, String dimension)
  {
    return new File(dir, StringUtils.format("dim_%s.drd", dimension));
  }

  public static File makeTimeFile(File dir, ByteOrder order)
  {
    return new File(dir, StringUtils.format("time_%s.drd", order));
  }

  public static File makeMetricFile(File dir, String metricName, ByteOrder order)
  {
    return new File(dir, StringUtils.format("met_%s_%s.drd", metricName, order));
  }
}<|MERGE_RESOLUTION|>--- conflicted
+++ resolved
@@ -484,17 +484,6 @@
         }
       }
 
-<<<<<<< HEAD
-=======
-      Set<String> colSet = new TreeSet<>();
-      for (String dimension : index.getAvailableDimensions()) {
-        colSet.add(dimension);
-      }
-      for (String metric : index.getAvailableMetrics()) {
-        colSet.add(metric);
-      }
-
->>>>>>> 676f5e6d
       columns.put(
           ColumnHolder.TIME_COLUMN_NAME,
           new ColumnBuilder()
