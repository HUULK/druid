/*
 * Druid - a distributed column store.
 * Copyright (C) 2012, 2013  Metamarkets Group Inc.
 *
 * This program is free software; you can redistribute it and/or
 * modify it under the terms of the GNU General Public License
 * as published by the Free Software Foundation; either version 2
 * of the License, or (at your option) any later version.
 *
 * This program is distributed in the hope that it will be useful,
 * but WITHOUT ANY WARRANTY; without even the implied warranty of
 * MERCHANTABILITY or FITNESS FOR A PARTICULAR PURPOSE.  See the
 * GNU General Public License for more details.
 *
 * You should have received a copy of the GNU General Public License
 * along with this program; if not, write to the Free Software
 * Foundation, Inc., 51 Franklin Street, Fifth Floor, Boston, MA  02110-1301, USA.
 */

package io.druid.indexer;

import com.fasterxml.jackson.databind.ObjectMapper;
import com.google.common.base.Optional;
import com.google.common.base.Throwables;
import com.google.common.collect.ImmutableList;
import com.google.common.collect.ImmutableMap;
import com.google.common.collect.Iterables;
import com.google.common.collect.Lists;
import com.google.common.collect.Sets;
import com.google.common.io.Closeables;
import com.google.common.primitives.Longs;
import com.metamx.common.IAE;
import com.metamx.common.ISE;
import com.metamx.common.logger.Logger;
import io.druid.data.input.InputRow;
<<<<<<< HEAD
import io.druid.data.input.impl.DimensionsSpec;
=======
>>>>>>> 294a9ba7
import io.druid.data.input.impl.StringInputRowParser;
import io.druid.query.aggregation.AggregatorFactory;
import io.druid.segment.AbstractProgressIndicator;
import io.druid.segment.IndexIO;
import io.druid.segment.IndexMaker;
import io.druid.segment.QueryableIndex;
import io.druid.segment.SegmentUtils;
import io.druid.segment.incremental.IncrementalIndex;
import io.druid.segment.incremental.IncrementalIndexSchema;
import io.druid.timeline.DataSegment;
import org.apache.commons.io.FileUtils;
import org.apache.hadoop.conf.Configurable;
import org.apache.hadoop.conf.Configuration;
import org.apache.hadoop.fs.FSDataOutputStream;
import org.apache.hadoop.fs.FileStatus;
import org.apache.hadoop.fs.FileSystem;
import org.apache.hadoop.fs.LocalFileSystem;
import org.apache.hadoop.fs.Path;
import org.apache.hadoop.fs.s3native.NativeS3FileSystem;
import org.apache.hadoop.hdfs.DistributedFileSystem;
import org.apache.hadoop.io.BytesWritable;
import org.apache.hadoop.io.Text;
import org.apache.hadoop.mapred.InvalidJobConfException;
import org.apache.hadoop.mapreduce.Counter;
import org.apache.hadoop.mapreduce.Job;
import org.apache.hadoop.mapreduce.JobContext;
import org.apache.hadoop.mapreduce.Partitioner;
import org.apache.hadoop.mapreduce.Reducer;
import org.apache.hadoop.mapreduce.lib.input.CombineTextInputFormat;
import org.apache.hadoop.mapreduce.lib.input.TextInputFormat;
import org.apache.hadoop.mapreduce.lib.output.FileOutputFormat;
import org.apache.hadoop.mapreduce.lib.output.TextOutputFormat;
import org.joda.time.DateTime;
import org.joda.time.Interval;

import java.io.BufferedOutputStream;
import java.io.File;
import java.io.FileInputStream;
import java.io.IOException;
import java.io.InputStream;
import java.net.URI;
import java.nio.ByteBuffer;
import java.util.Arrays;
import java.util.List;
import java.util.Set;
import java.util.zip.ZipEntry;
import java.util.zip.ZipOutputStream;

/**
 */
public class IndexGeneratorJob implements Jobby
{
  private static final Logger log = new Logger(IndexGeneratorJob.class);
  private final HadoopDruidIndexerConfig config;
  private IndexGeneratorStats jobStats;

  public IndexGeneratorJob(
      HadoopDruidIndexerConfig config
  )
  {
    this.config = config;
    this.jobStats = new IndexGeneratorStats();
  }

  public static List<DataSegment> getPublishedSegments(HadoopDruidIndexerConfig config)
  {
    final Configuration conf = new Configuration();
    final ObjectMapper jsonMapper = HadoopDruidIndexerConfig.jsonMapper;

    ImmutableList.Builder<DataSegment> publishedSegmentsBuilder = ImmutableList.builder();

    for (String propName : System.getProperties().stringPropertyNames()) {
      if (propName.startsWith("hadoop.")) {
        conf.set(propName.substring("hadoop.".length()), System.getProperty(propName));
      }
    }

    final Path descriptorInfoDir = config.makeDescriptorInfoDir();

    try {
      FileSystem fs = descriptorInfoDir.getFileSystem(conf);

      for (FileStatus status : fs.listStatus(descriptorInfoDir)) {
        final DataSegment segment = jsonMapper.readValue(fs.open(status.getPath()), DataSegment.class);
        publishedSegmentsBuilder.add(segment);
        log.info("Adding segment %s to the list of published segments", segment.getIdentifier());
      }
    }
    catch (IOException e) {
      throw Throwables.propagate(e);
    }
    List<DataSegment> publishedSegments = publishedSegmentsBuilder.build();

    return publishedSegments;
  }

  public IndexGeneratorStats getJobStats()
  {
    return jobStats;
  }

  public boolean run()
  {
    try {
      Job job = new Job(
          new Configuration(),
          String.format("%s-index-generator-%s", config.getDataSource(), config.getIntervals())
      );

      job.getConfiguration().set("io.sort.record.percent", "0.23");

      JobHelper.injectSystemProperties(job);

      if (config.isCombineText()) {
        job.setInputFormatClass(CombineTextInputFormat.class);
      } else {
        job.setInputFormatClass(TextInputFormat.class);
      }

      job.setMapperClass(IndexGeneratorMapper.class);
      job.setMapOutputValueClass(Text.class);

      SortableBytes.useSortableBytesAsMapOutputKey(job);

      job.setNumReduceTasks(Iterables.size(config.getAllBuckets().get()));
      job.setPartitionerClass(IndexGeneratorPartitioner.class);

      job.setReducerClass(IndexGeneratorReducer.class);
      job.setOutputKeyClass(BytesWritable.class);
      job.setOutputValueClass(Text.class);
      job.setOutputFormatClass(IndexGeneratorOutputFormat.class);
      FileOutputFormat.setOutputPath(job, config.makeIntermediatePath());

      config.addInputPaths(job);
      config.addJobProperties(job);
      config.intoConfiguration(job);

      JobHelper.setupClasspath(config, job);

      job.submit();
      log.info("Job %s submitted, status available at %s", job.getJobName(), job.getTrackingURL());

      boolean success = job.waitForCompletion(true);

      Counter invalidRowCount = job.getCounters()
                                   .findCounter(HadoopDruidIndexerConfig.IndexJobCounters.INVALID_ROW_COUNTER);
      jobStats.setInvalidRowCount(invalidRowCount.getValue());

      return success;
    }
    catch (Exception e) {
      throw new RuntimeException(e);
    }
  }

  public static class IndexGeneratorMapper extends HadoopDruidIndexerMapper<BytesWritable, Text>

  {
    @Override
    protected void innerMap(
        InputRow inputRow,
        Text text,
        Context context
    ) throws IOException, InterruptedException
    {
      // Group by bucket, sort by timestamp
      final Optional<Bucket> bucket = getConfig().getBucket(inputRow);

      if (!bucket.isPresent()) {
        throw new ISE("WTF?! No bucket found for row: %s", inputRow);
      }

      context.write(
          new SortableBytes(
              bucket.get().toGroupKey(),
              Longs.toByteArray(inputRow.getTimestampFromEpoch())
          ).toBytesWritable(),
          text
      );
    }
  }

  public static class IndexGeneratorPartitioner extends Partitioner<BytesWritable, Text> implements Configurable
  {
    private Configuration config;

    @Override
    public int getPartition(BytesWritable bytesWritable, Text text, int numPartitions)
    {
      final ByteBuffer bytes = ByteBuffer.wrap(bytesWritable.getBytes());
      bytes.position(4); // Skip length added by SortableBytes
      int shardNum = bytes.getInt();
      if (config.get("mapred.job.tracker").equals("local")) {
        return shardNum % numPartitions;
      } else {
        if (shardNum >= numPartitions) {
          throw new ISE("Not enough partitions, shard[%,d] >= numPartitions[%,d]", shardNum, numPartitions);
        }
        return shardNum;

      }
    }

    @Override
    public Configuration getConf()
    {
      return config;
    }

    @Override
    public void setConf(Configuration config)
    {
      this.config = config;
    }
  }

  public static class IndexGeneratorReducer extends Reducer<BytesWritable, Text, BytesWritable, Text>
  {
    private HadoopDruidIndexerConfig config;
    private List<String> metricNames = Lists.newArrayList();
    private StringInputRowParser parser;

    @Override
    protected void setup(Context context)
        throws IOException, InterruptedException
    {
      config = HadoopDruidIndexerConfig.fromConfiguration(context.getConfiguration());

      for (AggregatorFactory factory : config.getSchema().getDataSchema().getAggregators()) {
        metricNames.add(factory.getName().toLowerCase());
      }

      parser = config.getParser();
    }

    @Override
    protected void reduce(
        BytesWritable key, Iterable<Text> values, final Context context
    ) throws IOException, InterruptedException
    {
      SortableBytes keyBytes = SortableBytes.fromBytesWritable(key);
      Bucket bucket = Bucket.fromGroupKey(keyBytes.getGroupKey()).lhs;

      final Interval interval = config.getGranularitySpec().bucketInterval(bucket.time).get();
      //final DataRollupSpec rollupSpec = config.getRollupSpec();
      final AggregatorFactory[] aggs = config.getSchema().getDataSchema().getAggregators();

      IncrementalIndex index = makeIncrementalIndex(bucket, aggs);

      File baseFlushFile = File.createTempFile("base", "flush");
      baseFlushFile.delete();
      baseFlushFile.mkdirs();

      Set<File> toMerge = Sets.newTreeSet();
      int indexCount = 0;
      int lineCount = 0;
      int runningTotalLineCount = 0;
      long startTime = System.currentTimeMillis();

      Set<String> allDimensionNames = Sets.newHashSet();

      for (final Text value : values) {
        context.progress();
        final InputRow inputRow = index.formatRow(parser.parse(value.toString()));
        allDimensionNames.addAll(inputRow.getDimensions());

        int numRows = index.add(inputRow);
        ++lineCount;

        if (numRows >= config.getSchema().getTuningConfig().getRowFlushBoundary()) {
          log.info(
              "%,d lines to %,d rows in %,d millis",
              lineCount - runningTotalLineCount,
              numRows,
              System.currentTimeMillis() - startTime
          );
          runningTotalLineCount = lineCount;

          final File file = new File(baseFlushFile, String.format("index%,05d", indexCount));
          toMerge.add(file);

          context.progress();
          IndexMaker.persist(
              index, interval, file, new AbstractProgressIndicator()
          {
            @Override
            public void progress()
            {
              context.progress();
            }
          }
          );
          index = makeIncrementalIndex(bucket, aggs);

          startTime = System.currentTimeMillis();
          ++indexCount;
        }
      }

      log.info("%,d lines completed.", lineCount);

      List<QueryableIndex> indexes = Lists.newArrayListWithCapacity(indexCount);
      final File mergedBase;

      if (toMerge.size() == 0) {
        if (index.isEmpty()) {
          throw new IAE("If you try to persist empty indexes you are going to have a bad time");
        }

        mergedBase = new File(baseFlushFile, "merged");
        IndexMaker.persist(
            index, interval, mergedBase, new AbstractProgressIndicator()
        {
          @Override
          public void progress()
          {
            context.progress();
          }
        }
        );
      } else {
        if (!index.isEmpty()) {
          final File finalFile = new File(baseFlushFile, "final");
          IndexMaker.persist(
              index, interval, finalFile, new AbstractProgressIndicator()
          {
            @Override
            public void progress()
            {
              context.progress();
            }
          }
          );
          toMerge.add(finalFile);
        }

        for (File file : toMerge) {
          indexes.add(IndexIO.loadIndex(file));
        }
        mergedBase = IndexMaker.mergeQueryableIndex(
            indexes, aggs, new File(baseFlushFile, "merged"), new AbstractProgressIndicator()
        {
          @Override
          public void progress()
          {
            context.progress();
          }
        }
        );
      }

      serializeOutIndex(context, bucket, mergedBase, Lists.newArrayList(allDimensionNames));

      for (File file : toMerge) {
        FileUtils.deleteDirectory(file);
      }
    }

    private void serializeOutIndex(Context context, Bucket bucket, File mergedBase, List<String> dimensionNames)
        throws IOException
    {
      Interval interval = config.getGranularitySpec().bucketInterval(bucket.time).get();

      int attemptNumber = context.getTaskAttemptID().getId();

      FileSystem fileSystem = FileSystem.get(context.getConfiguration());
      Path indexBasePath = config.makeSegmentOutputPath(fileSystem, bucket);
      Path indexZipFilePath = new Path(indexBasePath, String.format("index.zip.%s", attemptNumber));
      final FileSystem infoFS = config.makeDescriptorInfoDir().getFileSystem(context.getConfiguration());
      final FileSystem outputFS = indexBasePath.getFileSystem(context.getConfiguration());

      outputFS.mkdirs(indexBasePath);

      Exception caughtException = null;
      ZipOutputStream out = null;
      long size = 0;
      try {
        out = new ZipOutputStream(new BufferedOutputStream(outputFS.create(indexZipFilePath), 256 * 1024));

        List<String> filesToCopy = Arrays.asList(mergedBase.list());

        for (String file : filesToCopy) {
          size += copyFile(context, out, mergedBase, file);
        }
      }
      catch (Exception e) {
        caughtException = e;
      }
      finally {
        if (caughtException == null) {
          Closeables.close(out, false);
        } else {
          Closeables.closeQuietly(out);
          throw Throwables.propagate(caughtException);
        }
      }

      Path finalIndexZipFilePath = new Path(indexBasePath, "index.zip");
      final URI indexOutURI = finalIndexZipFilePath.toUri();
      ImmutableMap<String, Object> loadSpec;
      if (outputFS instanceof NativeS3FileSystem) {
        loadSpec = ImmutableMap.<String, Object>of(
            "type", "s3_zip",
            "bucket", indexOutURI.getHost(),
            "key", indexOutURI.getPath().substring(1) // remove the leading "/"
        );
      } else if (outputFS instanceof LocalFileSystem) {
        loadSpec = ImmutableMap.<String, Object>of(
            "type", "local",
            "path", indexOutURI.getPath()
        );
      } else if (outputFS instanceof DistributedFileSystem) {
        loadSpec = ImmutableMap.<String, Object>of(
            "type", "hdfs",
            "path", indexOutURI.getPath()
        );
      } else {
        throw new ISE("Unknown file system[%s]", outputFS.getClass());
      }

      DataSegment segment = new DataSegment(
          config.getDataSource(),
          interval,
          config.getSchema().getTuningConfig().getVersion(),
          loadSpec,
          dimensionNames,
          metricNames,
          config.getShardSpec(bucket).getActualSpec(),
          SegmentUtils.getVersionFromDir(mergedBase),
          size
      );

      // retry 1 minute
      boolean success = false;
      for (int i = 0; i < 6; i++) {
        if (renameIndexFiles(infoFS, outputFS, indexBasePath, indexZipFilePath, finalIndexZipFilePath, segment)) {
          log.info("Successfully renamed [%s] to [%s]", indexZipFilePath, finalIndexZipFilePath);
          success = true;
          break;
        } else {
          log.info("Failed to rename [%s] to [%s]", indexZipFilePath, finalIndexZipFilePath);
          try {
            Thread.sleep(10000);
            context.progress();
          }
          catch (InterruptedException e) {
            throw new ISE(
                "Thread error in retry loop for renaming [%s] to [%s]",
                indexZipFilePath.toUri().getPath(),
                finalIndexZipFilePath.toUri().getPath()
            );
          }
        }
      }

      if (!success) {
        if (!outputFS.exists(indexZipFilePath)) {
          throw new ISE("File [%s] does not exist after retry loop.", indexZipFilePath.toUri().getPath());
        }

        if (outputFS.getFileStatus(indexZipFilePath).getLen() == outputFS.getFileStatus(finalIndexZipFilePath)
                                                                         .getLen()) {
          outputFS.delete(indexZipFilePath, true);
        } else {
          outputFS.delete(finalIndexZipFilePath, true);
          if (!renameIndexFiles(infoFS, outputFS, indexBasePath, indexZipFilePath, finalIndexZipFilePath, segment)) {
            throw new ISE(
                "Files [%s] and [%s] are different, but still cannot rename after retry loop",
                indexZipFilePath.toUri().getPath(),
                finalIndexZipFilePath.toUri().getPath()
            );
          }
        }
      }
    }

    private boolean renameIndexFiles(
        FileSystem intermediateFS,
        FileSystem outputFS,
        Path indexBasePath,
        Path indexZipFilePath,
        Path finalIndexZipFilePath,
        DataSegment segment
    )
        throws IOException
    {
      final boolean needRename;

      if (outputFS.exists(finalIndexZipFilePath)) {
        // NativeS3FileSystem.rename won't overwrite, so we might need to delete the old index first
        final FileStatus zipFile = outputFS.getFileStatus(indexZipFilePath);
        final FileStatus finalIndexZipFile = outputFS.getFileStatus(finalIndexZipFilePath);

        if (zipFile.getModificationTime() >= finalIndexZipFile.getModificationTime()
            || zipFile.getLen() != finalIndexZipFile.getLen()) {
          log.info(
              "File[%s / %s / %sB] existed, but wasn't the same as [%s / %s / %sB]",
              finalIndexZipFile.getPath(),
              new DateTime(finalIndexZipFile.getModificationTime()),
              finalIndexZipFile.getLen(),
              zipFile.getPath(),
              new DateTime(zipFile.getModificationTime()),
              zipFile.getLen()
          );
          outputFS.delete(finalIndexZipFilePath, false);
          needRename = true;
        } else {
          log.info(
              "File[%s / %s / %sB] existed and will be kept",
              finalIndexZipFile.getPath(),
              new DateTime(finalIndexZipFile.getModificationTime()),
              finalIndexZipFile.getLen()
          );
          needRename = false;
        }
      } else {
        needRename = true;
      }

      if (needRename && !outputFS.rename(indexZipFilePath, finalIndexZipFilePath)) {
        return false;
      }

      writeSegmentDescriptor(outputFS, segment, new Path(indexBasePath, "descriptor.json"));
      final Path descriptorPath = config.makeDescriptorInfoPath(segment);
      log.info("Writing descriptor to path[%s]", descriptorPath);
      intermediateFS.mkdirs(descriptorPath.getParent());
      writeSegmentDescriptor(intermediateFS, segment, descriptorPath);

      return true;
    }

    private void writeSegmentDescriptor(FileSystem outputFS, DataSegment segment, Path descriptorPath)
        throws IOException
    {
      if (outputFS.exists(descriptorPath)) {
        outputFS.delete(descriptorPath, false);
      }

      final FSDataOutputStream descriptorOut = outputFS.create(descriptorPath);
      try {
        HadoopDruidIndexerConfig.jsonMapper.writeValue(descriptorOut, segment);
      }
      finally {
        descriptorOut.close();
      }
    }

    private long copyFile(
        Context context, ZipOutputStream out, File mergedBase, final String filename
    ) throws IOException
    {
      createNewZipEntry(out, filename);
      long numRead = 0;

      InputStream in = null;
      try {
        in = new FileInputStream(new File(mergedBase, filename));
        byte[] buf = new byte[0x10000];
        int read;
        while (true) {
          read = in.read(buf);
          if (read == -1) {
            break;
          }

          out.write(buf, 0, read);
          numRead += read;
          context.progress();
        }
      }
      finally {
        Closeables.closeQuietly(in);
      }
      out.closeEntry();
      context.progress();

      return numRead;
    }

    private IncrementalIndex makeIncrementalIndex(Bucket theBucket, AggregatorFactory[] aggs)
    {
<<<<<<< HEAD
      DimensionsSpec dimensionsSpec = config.getSchema().getDataSchema().getParser() == null
                                      ? new DimensionsSpec(null, null, null)
                                      : config.getSchema()
                                              .getDataSchema()
                                              .getParser()
                                              .getParseSpec()
                                              .getDimensionsSpec();
      return new IncrementalIndex(
          new IncrementalIndexSchema.Builder()
              .withMinTimestamp(theBucket.time.getMillis())
              .withDimensionsSpec(dimensionsSpec)
=======
      return new IncrementalIndex(
          new IncrementalIndexSchema.Builder()
              .withMinTimestamp(theBucket.time.getMillis())
              .withSpatialDimensions(config.getSchema().getDataSchema().getParser())
>>>>>>> 294a9ba7
              .withQueryGranularity(config.getSchema().getDataSchema().getGranularitySpec().getQueryGranularity())
              .withMetrics(aggs)
              .build()
      );
    }

    private void createNewZipEntry(ZipOutputStream out, String name) throws IOException
    {
      log.info("Creating new ZipEntry[%s]", name);
      out.putNextEntry(new ZipEntry(name));
    }
  }

  public static class IndexGeneratorOutputFormat extends TextOutputFormat
  {
    @Override
    public void checkOutputSpecs(JobContext job) throws IOException
    {
      Path outDir = getOutputPath(job);
      if (outDir == null) {
        throw new InvalidJobConfException("Output directory not set.");
      }
    }
  }

  public static class IndexGeneratorStats
  {
    private long invalidRowCount = 0;

    public long getInvalidRowCount()
    {
      return invalidRowCount;
    }

    public void setInvalidRowCount(long invalidRowCount)
    {
      this.invalidRowCount = invalidRowCount;
    }
  }
}<|MERGE_RESOLUTION|>--- conflicted
+++ resolved
@@ -33,10 +33,6 @@
 import com.metamx.common.ISE;
 import com.metamx.common.logger.Logger;
 import io.druid.data.input.InputRow;
-<<<<<<< HEAD
-import io.druid.data.input.impl.DimensionsSpec;
-=======
->>>>>>> 294a9ba7
 import io.druid.data.input.impl.StringInputRowParser;
 import io.druid.query.aggregation.AggregatorFactory;
 import io.druid.segment.AbstractProgressIndicator;
@@ -619,24 +615,10 @@
 
     private IncrementalIndex makeIncrementalIndex(Bucket theBucket, AggregatorFactory[] aggs)
     {
-<<<<<<< HEAD
-      DimensionsSpec dimensionsSpec = config.getSchema().getDataSchema().getParser() == null
-                                      ? new DimensionsSpec(null, null, null)
-                                      : config.getSchema()
-                                              .getDataSchema()
-                                              .getParser()
-                                              .getParseSpec()
-                                              .getDimensionsSpec();
       return new IncrementalIndex(
           new IncrementalIndexSchema.Builder()
               .withMinTimestamp(theBucket.time.getMillis())
-              .withDimensionsSpec(dimensionsSpec)
-=======
-      return new IncrementalIndex(
-          new IncrementalIndexSchema.Builder()
-              .withMinTimestamp(theBucket.time.getMillis())
-              .withSpatialDimensions(config.getSchema().getDataSchema().getParser())
->>>>>>> 294a9ba7
+              .withDimensionsSpec(config.getSchema().getDataSchema().getParser())
               .withQueryGranularity(config.getSchema().getDataSchema().getGranularitySpec().getQueryGranularity())
               .withMetrics(aggs)
               .build()
