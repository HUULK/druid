/*
 * Licensed to the Apache Software Foundation (ASF) under one
 * or more contributor license agreements.  See the NOTICE file
 * distributed with this work for additional information
 * regarding copyright ownership.  The ASF licenses this file
 * to you under the Apache License, Version 2.0 (the
 * "License"); you may not use this file except in compliance
 * with the License.  You may obtain a copy of the License at
 *
 *   http://www.apache.org/licenses/LICENSE-2.0
 *
 * Unless required by applicable law or agreed to in writing,
 * software distributed under the License is distributed on an
 * "AS IS" BASIS, WITHOUT WARRANTIES OR CONDITIONS OF ANY
 * KIND, either express or implied.  See the License for the
 * specific language governing permissions and limitations
 * under the License.
 */

package org.apache.druid.benchmark.query;

import com.fasterxml.jackson.databind.ObjectMapper;
import com.google.common.base.Supplier;
import com.google.common.base.Suppliers;
import com.google.common.io.Files;
import org.apache.commons.io.FileUtils;
import org.apache.druid.benchmark.datagen.BenchmarkDataGenerator;
import org.apache.druid.benchmark.datagen.BenchmarkSchemaInfo;
import org.apache.druid.benchmark.datagen.BenchmarkSchemas;
import org.apache.druid.data.input.InputRow;
import org.apache.druid.data.input.Row;
import org.apache.druid.hll.HyperLogLogHash;
import org.apache.druid.jackson.DefaultObjectMapper;
import org.apache.druid.java.util.common.concurrent.Execs;
import org.apache.druid.java.util.common.granularity.Granularities;
import org.apache.druid.java.util.common.guava.Sequence;
import org.apache.druid.java.util.common.logger.Logger;
import org.apache.druid.query.Druids;
import org.apache.druid.query.FinalizeResultsQueryRunner;
import org.apache.druid.query.Query;
import org.apache.druid.query.QueryPlus;
import org.apache.druid.query.QueryRunner;
import org.apache.druid.query.QueryRunnerFactory;
import org.apache.druid.query.QueryToolChest;
import org.apache.druid.query.Result;
import org.apache.druid.query.TableDataSource;
import org.apache.druid.query.aggregation.hyperloglog.HyperUniquesSerde;
import org.apache.druid.query.dimension.DefaultDimensionSpec;
import org.apache.druid.query.select.EventHolder;
import org.apache.druid.query.select.PagingSpec;
import org.apache.druid.query.select.SelectQuery;
import org.apache.druid.query.select.SelectQueryConfig;
import org.apache.druid.query.select.SelectQueryEngine;
import org.apache.druid.query.select.SelectQueryQueryToolChest;
import org.apache.druid.query.select.SelectQueryRunnerFactory;
import org.apache.druid.query.select.SelectResultValue;
import org.apache.druid.query.spec.MultipleIntervalSegmentSpec;
import org.apache.druid.query.spec.QuerySegmentSpec;
import org.apache.druid.segment.IncrementalIndexSegment;
import org.apache.druid.segment.IndexIO;
import org.apache.druid.segment.IndexMergerV9;
import org.apache.druid.segment.IndexSpec;
import org.apache.druid.segment.QueryableIndex;
import org.apache.druid.segment.QueryableIndexSegment;
import org.apache.druid.segment.column.ColumnConfig;
import org.apache.druid.segment.incremental.IncrementalIndex;
import org.apache.druid.segment.serde.ComplexMetrics;
import org.apache.druid.segment.writeout.OffHeapMemorySegmentWriteOutMediumFactory;
import org.apache.druid.timeline.SegmentId;
import org.openjdk.jmh.annotations.Benchmark;
import org.openjdk.jmh.annotations.BenchmarkMode;
import org.openjdk.jmh.annotations.Fork;
import org.openjdk.jmh.annotations.Measurement;
import org.openjdk.jmh.annotations.Mode;
import org.openjdk.jmh.annotations.OutputTimeUnit;
import org.openjdk.jmh.annotations.Param;
import org.openjdk.jmh.annotations.Scope;
import org.openjdk.jmh.annotations.Setup;
import org.openjdk.jmh.annotations.State;
import org.openjdk.jmh.annotations.TearDown;
import org.openjdk.jmh.annotations.Warmup;
import org.openjdk.jmh.infra.Blackhole;

import java.io.File;
import java.io.IOException;
import java.util.ArrayList;
import java.util.Collections;
import java.util.HashMap;
import java.util.LinkedHashMap;
import java.util.List;
import java.util.Map;
import java.util.concurrent.ExecutorService;
import java.util.concurrent.TimeUnit;

@State(Scope.Benchmark)
@Fork(value = 1)
@Warmup(iterations = 10)
@Measurement(iterations = 25)
public class SelectBenchmark
{
  @Param({"1"})
  private int numSegments;

  @Param({"25000"})
  private int rowsPerSegment;

  @Param({"basic.A"})
  private String schemaAndQuery;

  @Param({"1000"})
  private int pagingThreshold;

  private static final Logger log = new Logger(SelectBenchmark.class);
  private static final int RNG_SEED = 9999;
  private static final IndexMergerV9 INDEX_MERGER_V9;
  private static final IndexIO INDEX_IO;
  public static final ObjectMapper JSON_MAPPER;

  private List<IncrementalIndex> incIndexes;
  private List<QueryableIndex> qIndexes;

  private QueryRunnerFactory factory;

  private BenchmarkSchemaInfo schemaInfo;
  private Druids.SelectQueryBuilder queryBuilder;
  private SelectQuery query;
  private File tmpDir;

  private ExecutorService executorService;

  static {
    JSON_MAPPER = new DefaultObjectMapper();
    INDEX_IO = new IndexIO(
        JSON_MAPPER,
        new ColumnConfig()
        {
          @Override
          public int columnCacheSizeBytes()
          {
            return 0;
          }
        }
    );
    INDEX_MERGER_V9 = new IndexMergerV9(JSON_MAPPER, INDEX_IO, OffHeapMemorySegmentWriteOutMediumFactory.instance());
  }

  private static final Map<String, Map<String, Druids.SelectQueryBuilder>> SCHEMA_QUERY_MAP = new LinkedHashMap<>();

  private void setupQueries()
  {
    // queries for the basic schema
    Map<String, Druids.SelectQueryBuilder> basicQueries = new LinkedHashMap<>();
    BenchmarkSchemaInfo basicSchema = BenchmarkSchemas.SCHEMA_MAP.get("basic");

    { // basic.A
      QuerySegmentSpec intervalSpec = new MultipleIntervalSegmentSpec(Collections.singletonList(basicSchema.getDataInterval()));

      Druids.SelectQueryBuilder queryBuilderA =
          Druids.newSelectQueryBuilder()
                .dataSource(new TableDataSource("blah"))
                .dimensionSpecs(DefaultDimensionSpec.toSpec(Collections.emptyList()))
                .metrics(Collections.emptyList())
                .intervals(intervalSpec)
                .granularity(Granularities.ALL)
                .descending(false);

      basicQueries.put("A", queryBuilderA);
    }

    SCHEMA_QUERY_MAP.put("basic", basicQueries);
  }

  @Setup
  public void setup() throws IOException
  {
    log.info("SETUP CALLED AT " + System.currentTimeMillis());

    if (ComplexMetrics.getSerdeForType("hyperUnique") == null) {
      ComplexMetrics.registerSerde("hyperUnique", new HyperUniquesSerde(HyperLogLogHash.getDefault()));
    }

    executorService = Execs.multiThreaded(numSegments, "SelectThreadPool");

    setupQueries();

    String[] schemaQuery = schemaAndQuery.split("\\.");
    String schemaName = schemaQuery[0];
    String queryName = schemaQuery[1];

    schemaInfo = BenchmarkSchemas.SCHEMA_MAP.get(schemaName);
    queryBuilder = SCHEMA_QUERY_MAP.get(schemaName).get(queryName);
    queryBuilder.pagingSpec(PagingSpec.newSpec(pagingThreshold));
    query = queryBuilder.build();

    incIndexes = new ArrayList<>();
    for (int i = 0; i < numSegments; i++) {
      BenchmarkDataGenerator gen = new BenchmarkDataGenerator(
          schemaInfo.getColumnSchemas(),
          RNG_SEED + i,
          schemaInfo.getDataInterval(),
          rowsPerSegment
      );

      IncrementalIndex incIndex = makeIncIndex();

      for (int j = 0; j < rowsPerSegment; j++) {
        InputRow row = gen.nextRow();
        if (j % 10000 == 0) {
          log.info(j + " rows generated.");
        }
        incIndex.add(row);
      }
      incIndexes.add(incIndex);
    }

    tmpDir = Files.createTempDir();
    log.info("Using temp dir: " + tmpDir.getAbsolutePath());

    qIndexes = new ArrayList<>();
    for (int i = 0; i < numSegments; i++) {
      File indexFile = INDEX_MERGER_V9.persist(
          incIndexes.get(i),
          tmpDir,
          new IndexSpec(),
          null
      );
      QueryableIndex qIndex = INDEX_IO.loadIndex(indexFile);
      qIndexes.add(qIndex);
    }

    final Supplier<SelectQueryConfig> selectConfigSupplier = Suppliers.ofInstance(new SelectQueryConfig(true));

    factory = new SelectQueryRunnerFactory(
        new SelectQueryQueryToolChest(
            JSON_MAPPER,
            QueryBenchmarkUtil.NoopIntervalChunkingQueryRunnerDecorator(),
            selectConfigSupplier
        ),
        new SelectQueryEngine(),
        QueryBenchmarkUtil.NOOP_QUERYWATCHER
    );
  }

  @TearDown
  public void tearDown() throws IOException
  {
    FileUtils.deleteDirectory(tmpDir);
  }

  private IncrementalIndex makeIncIndex()
  {
    return new IncrementalIndex.Builder()
        .setSimpleTestingIndexSchema(schemaInfo.getAggsArray())
        .setReportParseExceptions(false)
        .setMaxRowCount(rowsPerSegment)
        .buildOnheap();
  }

  private static <T> List<T> runQuery(QueryRunnerFactory factory, QueryRunner runner, Query<T> query)
  {

    QueryToolChest toolChest = factory.getToolchest();
    QueryRunner<T> theRunner = new FinalizeResultsQueryRunner<>(
        toolChest.mergeResults(toolChest.preMergeQueryDecoration(runner)),
        toolChest
    );

    Sequence<T> queryResult = theRunner.run(QueryPlus.wrap(query), new HashMap<>());
    return queryResult.toList();
  }

  /**
   * Don't run this benchmark with a query that doesn't use {@link Granularities#ALL},
   * this pagination function probably doesn't work correctly in that case.
   */
  private SelectQuery incrementQueryPagination(SelectQuery query, SelectResultValue prevResult)
  {
    Map<String, Integer> pagingIdentifiers = prevResult.getPagingIdentifiers();
    Map<String, Integer> newPagingIdentifers = new HashMap<>();

    for (String segmentId : pagingIdentifiers.keySet()) {
      int newOffset = pagingIdentifiers.get(segmentId) + 1;
      newPagingIdentifers.put(segmentId, newOffset);
    }

    return query.withPagingSpec(new PagingSpec(newPagingIdentifers, pagingThreshold));
  }

  @Benchmark
  @BenchmarkMode(Mode.AverageTime)
  @OutputTimeUnit(TimeUnit.MICROSECONDS)
  public void queryIncrementalIndex(Blackhole blackhole)
  {
    SelectQuery queryCopy = query.withPagingSpec(PagingSpec.newSpec(pagingThreshold));

    SegmentId segmentId = SegmentId.dummy("incIndex");
    QueryRunner<Row> runner = QueryBenchmarkUtil.makeQueryRunner(
        factory,
        segmentId,
        new IncrementalIndexSegment(incIndexes.get(0), segmentId)
    );

    boolean done = false;
    while (!done) {
      List<Result<SelectResultValue>> results = SelectBenchmark.runQuery(factory, runner, queryCopy);
      SelectResultValue result = results.get(0).getValue();
      if (result.getEvents().size() == 0) {
        done = true;
      } else {
        for (EventHolder eh : result.getEvents()) {
          blackhole.consume(eh);
        }
        queryCopy = incrementQueryPagination(queryCopy, result);
      }
    }
  }


  @Benchmark
  @BenchmarkMode(Mode.AverageTime)
  @OutputTimeUnit(TimeUnit.MICROSECONDS)
  public void queryQueryableIndex(Blackhole blackhole)
  {
    SelectQuery queryCopy = query.withPagingSpec(PagingSpec.newSpec(pagingThreshold));

    SegmentId segmentId = SegmentId.dummy("qIndex");
    QueryRunner<Result<SelectResultValue>> runner = QueryBenchmarkUtil.makeQueryRunner(
        factory,
        segmentId,
        new QueryableIndexSegment(qIndexes.get(0), segmentId)
    );

    boolean done = false;
    while (!done) {
      List<Result<SelectResultValue>> results = SelectBenchmark.runQuery(factory, runner, queryCopy);
      SelectResultValue result = results.get(0).getValue();
      if (result.getEvents().size() == 0) {
        done = true;
      } else {
        for (EventHolder eh : result.getEvents()) {
          blackhole.consume(eh);
        }
        queryCopy = incrementQueryPagination(queryCopy, result);
      }
    }
  }


  @Benchmark
  @BenchmarkMode(Mode.AverageTime)
  @OutputTimeUnit(TimeUnit.MICROSECONDS)
  public void queryMultiQueryableIndex(Blackhole blackhole)
  {
    SelectQuery queryCopy = query.withPagingSpec(PagingSpec.newSpec(pagingThreshold));

<<<<<<< HEAD
    List<QueryRunner<Result<SelectResultValue>>> singleSegmentRunners = Lists.newArrayList();
=======
    String segmentName;
    List<QueryRunner<Result<SelectResultValue>>> singleSegmentRunners = new ArrayList<>();
>>>>>>> 676f5e6d
    QueryToolChest toolChest = factory.getToolchest();
    for (int i = 0; i < numSegments; i++) {
      SegmentId segmentId = SegmentId.dummy("qIndex" + i);
      QueryRunner<Result<SelectResultValue>> runner = QueryBenchmarkUtil.makeQueryRunner(
          factory,
          segmentId,
          new QueryableIndexSegment(qIndexes.get(i), segmentId)
      );
      singleSegmentRunners.add(toolChest.preMergeQueryDecoration(runner));
    }

    QueryRunner theRunner = toolChest.postMergeQueryDecoration(
        new FinalizeResultsQueryRunner<>(
            toolChest.mergeResults(factory.mergeRunners(executorService, singleSegmentRunners)),
            toolChest
        )
    );


    boolean done = false;
    while (!done) {
      Sequence<Result<SelectResultValue>> queryResult = theRunner.run(QueryPlus.wrap(queryCopy), new HashMap<>());
      List<Result<SelectResultValue>> results = queryResult.toList();
      
      SelectResultValue result = results.get(0).getValue();

      if (result.getEvents().size() == 0) {
        done = true;
      } else {
        for (EventHolder eh : result.getEvents()) {
          blackhole.consume(eh);
        }
        queryCopy = incrementQueryPagination(queryCopy, result);
      }
    }
  }
}<|MERGE_RESOLUTION|>--- conflicted
+++ resolved
@@ -353,12 +353,7 @@
   {
     SelectQuery queryCopy = query.withPagingSpec(PagingSpec.newSpec(pagingThreshold));
 
-<<<<<<< HEAD
-    List<QueryRunner<Result<SelectResultValue>>> singleSegmentRunners = Lists.newArrayList();
-=======
-    String segmentName;
     List<QueryRunner<Result<SelectResultValue>>> singleSegmentRunners = new ArrayList<>();
->>>>>>> 676f5e6d
     QueryToolChest toolChest = factory.getToolchest();
     for (int i = 0; i < numSegments; i++) {
       SegmentId segmentId = SegmentId.dummy("qIndex" + i);
